## 0.9.5 (Unreleased)

BACKWARDS INCOMPATIBILITIES / NOTES:

* provider/aws: Users of aws_cloudfront_distributions with custom_origins have been broken due to changes in the AWS API requiring   `OriginReadTimeout` being set for updates. This has been fixed and will show as a change in terraform plan / apply. [GH-13367]
* provider/aws: Users of China and Gov clouds, cannot use the new tagging of volumes created as part of aws_instances [GH-14055]
<<<<<<< HEAD
* provider/aws: More consistent (un)quoting of long TXT/SPF `aws_route53_record`s.
   Previously we were trimming first 2 quotes and now we're (correctly) trimming first and last one.
   Depending on the use of quotes in your TXT/SPF records this may result in extra diff in plan/apply [GH-14170]
=======
* provider/aws: Add custom endpoint options for CloudFormation, CloudWatch, KMS, RDS, SNS, SQS
>>>>>>> 21f48480

FEATURES:

* **New Provider:** `gitlab` [GH-13898]
* **New Resource:** `aws_emr_security_configuration` [GH-14080]
* **New Resource:** `aws_ssm_maintenance_window` [GH-14087]
* **New Resource:** `aws_ssm_maintenance_window_target` [GH-14087]
* **New Resource:** `aws_ssm_maintenance_window_task` [GH-14087]
* **New Resource:** `azurerm_sql_elasticpool` [GH-14099]
* **New Resource:** `google_compute_backend_bucket` [GH-14015]
* **New Resource:** `google_compute_snapshot` [GH-12482]
* **New Resource:** `heroku_app_feature` [GH-14035]
* **New Resource:** `heroku_pipeline` [GH-14078]
* **New Resource:** `heroku_pipeline_coupling` [GH-14078]
* **New Resource:** `vault_auth_backend` [GH-10988]
* **New Data Source:** `aws_efs_file_system` [GH-14041]
* **New Interpolation Function:** `log` [GH-12872]

IMPROVEMENTS:

* core: `sha512` and `base64sha512` interpolation functions, similar to their `sha256` equivalents. [GH-14100]
* core: It's now possible to use the index operator `[ ]` to select a known value out of a partially-known list, such as using "splat syntax" and increasing the `count`. [GH-14135]
* provider/aws: Add support for CustomOrigin timeouts to aws_cloudfront_distribution [GH-13367]
* provider/aws: Add support for IAMDatabaseAuthenticationEnabled [GH-14092]
* provider/aws: aws_dynamodb_table Add support for TimeToLive [GH-14104]
* provider/aws: Add `security_configuration` support to `aws_emr_cluster` [GH-14133]
* provider/aws: Add support for the tenancy placement option in `aws_spot_fleet_request` [GH-14163]
* provider/aws: aws_db_option_group normalizes name to lowercase [GH-14192]
* provider/aws: Add support description to aws_iam_role [GH-14208]
* provider/aws: Add support for SSM Documents to aws_cloudwatch_event_target [GH-14067]
* provider/azurerm: `azurerm_template_deployment` now supports String/Int/Boolean outputs [GH-13670]
* provider/azurerm: Expose the Private IP Address for a Load Balancer, if available [GH-13965]
* provider/dnsimple: Add support for import for dnsimple_records [GH-9130]
* provider/google: Add support for networkIP in compute instance templates [GH-13515]
* provider/google: google_dns_managed_zone is now importable [GH-13824]
* provider/google: Add support for `compute_route` [GH-14065]
* provider/google: Add `path` to `google_pubsub_subscription` [GH-14238]
* provider/nomad: Add TLS options [GH-13956]
* provider/triton: Add support for reading provider configuration from `TRITON_*` environment variables in addition to `SDC_*`[GH-14000]
* provider/triton: Add `cloud_config` argument to `triton_machine` resources for Linux containers [GH-12840]
* provider/triton: Add `insecure_skip_tls_verify` [GH-14077]

BUG FIXES:

* core: `module` blocks without names are now caught in validation, along with various other block types [GH-14162]
* core: no longer will errors and normal log output get garbled together on Windows [GH-14194]
* provider/aws: Update aws_ebs_volume when attached [GH-14005]
* provider/aws: Set aws_instance volume_tags to be Computed [GH-14007]
* provider/aws: Fix issue getting partition for federated users [GH-13992]
* provider/aws: aws_spot_instance_request not forcenew on volume_tags [GH-14046]
* provider/aws: Exclude aws_instance volume tagging for China and Gov Clouds [GH-14055]
* provider/aws: Fix source_dest_check with network_interface [GH-14079]
* provider/aws: Fixes the bug where SNS delivery policy get always recreated [GH-14064]
* provider/aws: Prevent Crash when importing aws_route53_record [GH-14218]
* provider/aws: More consistent (un)quoting of long TXT/SPF `aws_route53_record`s [GH-14170]
* provider/digitalocean: Prevent diffs when using IDs of images instead of slugs [GH-13879]
* provider/fastly: Changes setting conditionals to optional [GH-14103]
* provider/google: Ignore certain project services that can't be enabled directly via the api [GH-13730]
* provider/google: Ability to add more than 25 project services [GH-13758]
* provider/google: Fix compute instance panic with bad disk config [GH-14169]
* provider/google: Handle `google_storage_bucket_object` not being found [GH-14203]
* provider/google: Handle `google_compute_instance_group_manager` not being found [GH-14190]
* providers/heroku: Configure buildpacks correctly for both Org Apps and non-org Apps [GH-13990]
* provider/postgres grant role when creating database [GH-11452]
* provisioner/remote-exec: Fix panic from remote_exec provisioner [GH-14134]

## 0.9.4 (26th April 2017)

BACKWARDS INCOMPATIBILITIES / NOTES:

 * provider/template: Fix invalid MIME formatting in `template_cloudinit_config`.
   While the change itself is not breaking the data source it may be referenced
   e.g. in `aws_launch_configuration` and similar resources which are immutable
   and the formatting change will therefore trigger recreation ([#13752](https://github.com/hashicorp/terraform/issues/13752))

FEATURES:

* **New Provider:** `opc` - Oracle Public Cloud ([#13468](https://github.com/hashicorp/terraform/issues/13468))
* **New Provider:** `oneandone` ([#13633](https://github.com/hashicorp/terraform/issues/13633))
* **New Data Source:** `aws_ami_ids` ([#13844](https://github.com/hashicorp/terraform/issues/13844)] [[#13866](https://github.com/hashicorp/terraform/issues/13866))
* **New Data Source:** `aws_ebs_snapshot_ids` ([#13844](https://github.com/hashicorp/terraform/issues/13844)] [[#13866](https://github.com/hashicorp/terraform/issues/13866))
* **New Data Source:** `aws_kms_alias` ([#13669](https://github.com/hashicorp/terraform/issues/13669))
* **New Data Source:** `aws_kinesis_stream` ([#13562](https://github.com/hashicorp/terraform/issues/13562))
* **New Data Source:** `digitalocean_image` ([#13787](https://github.com/hashicorp/terraform/issues/13787))
* **New Data Source:** `google_compute_network` ([#12442](https://github.com/hashicorp/terraform/issues/12442))
* **New Data Source:** `google_compute_subnetwork` ([#12442](https://github.com/hashicorp/terraform/issues/12442))
* **New Resource:** `local_file` for creating local files (please see the docs for caveats) ([#12757](https://github.com/hashicorp/terraform/issues/12757))
* **New Resource:**  `alicloud_ess_scalinggroup` ([#13731](https://github.com/hashicorp/terraform/issues/13731))
* **New Resource:**  `alicloud_ess_scalingconfiguration` ([#13731](https://github.com/hashicorp/terraform/issues/13731))
* **New Resource:**  `alicloud_ess_scalingrule` ([#13731](https://github.com/hashicorp/terraform/issues/13731))
* **New Resource:**  `alicloud_ess_schedule` ([#13731](https://github.com/hashicorp/terraform/issues/13731))
* **New Resource:**  `alicloud_snat_entry` ([#13731](https://github.com/hashicorp/terraform/issues/13731))
* **New Resource:**  `alicloud_forward_entry` ([#13731](https://github.com/hashicorp/terraform/issues/13731))
* **New Resource:**  `aws_cognito_identity_pool` ([#13783](https://github.com/hashicorp/terraform/issues/13783))
* **New Resource:**  `aws_network_interface_attachment` ([#13861](https://github.com/hashicorp/terraform/issues/13861))
* **New Resource:**  `github_branch_protection` ([#10476](https://github.com/hashicorp/terraform/issues/10476))
* **New Resource:**  `google_bigquery_dataset` ([#13436](https://github.com/hashicorp/terraform/issues/13436))
* **New Resource:**  `heroku_space` ([#13921](https://github.com/hashicorp/terraform/issues/13921))
* **New Resource:**  `template_dir` for producing a directory from templates ([#13652](https://github.com/hashicorp/terraform/issues/13652))
* **New Interpolation Function:** `coalescelist()` ([#12537](https://github.com/hashicorp/terraform/issues/12537))


IMPROVEMENTS:

 * core: Add a `-reconfigure` flag to the `init` command, to configure a backend while ignoring any saved configuration ([#13825](https://github.com/hashicorp/terraform/issues/13825))
 * helper/schema: Disallow validation+diff suppression on computed fields ([#13878](https://github.com/hashicorp/terraform/issues/13878))
 * config: The interpolation function `cidrhost` now accepts a negative host number to count backwards from the end of the range ([#13765](https://github.com/hashicorp/terraform/issues/13765))
 * config: New interpolation function `matchkeys` for using values from one list to filter corresponding values from another list using a matching set. ([#13847](https://github.com/hashicorp/terraform/issues/13847))
 * state/remote/swift: Support Openstack request logging ([#13583](https://github.com/hashicorp/terraform/issues/13583))
 * provider/aws: Add an option to skip getting the supported EC2 platforms ([#13672](https://github.com/hashicorp/terraform/issues/13672))
 * provider/aws: Add `name_prefix` support to `aws_cloudwatch_log_group` ([#13273](https://github.com/hashicorp/terraform/issues/13273))
 * provider/aws: Add `bucket_prefix` to `aws_s3_bucket` ([#13274](https://github.com/hashicorp/terraform/issues/13274))
 * provider/aws: Add replica_source_db to the aws_db_instance datasource ([#13842](https://github.com/hashicorp/terraform/issues/13842))
 * provider/aws: Add IPv6 outputs to aws_subnet datasource ([#13841](https://github.com/hashicorp/terraform/issues/13841))
 * provider/aws: Exercise SecondaryPrivateIpAddressCount for network interface ([#10590](https://github.com/hashicorp/terraform/issues/10590))
 * provider/aws: Expose execution ARN + invoke URL for APIG deployment ([#13889](https://github.com/hashicorp/terraform/issues/13889))
 * provider/aws: Expose invoke ARN from Lambda function (for API Gateway) ([#13890](https://github.com/hashicorp/terraform/issues/13890))
 * provider/aws: Add tagging support to the 'aws_lambda_function' resource ([#13873](https://github.com/hashicorp/terraform/issues/13873))
 * provider/aws: Validate WAF metric names ([#13885](https://github.com/hashicorp/terraform/issues/13885))
 * provider/aws: Allow AWS Subnet to change IPv6 CIDR Block without ForceNew ([#13909](https://github.com/hashicorp/terraform/issues/13909))
 * provider/aws: Allow filtering of aws_subnet_ids by tags ([#13937](https://github.com/hashicorp/terraform/issues/13937))
 * provider/aws: Support aws_instance and volume tagging on creation ([#13945](https://github.com/hashicorp/terraform/issues/13945))
 * provider/aws: Add network_interface to aws_instance ([#12933](https://github.com/hashicorp/terraform/issues/12933))
 * provider/azurerm: VM Scale Sets - import support ([#13464](https://github.com/hashicorp/terraform/issues/13464))
 * provider/azurerm: Allow Azure China region support ([#13767](https://github.com/hashicorp/terraform/issues/13767))
 * provider/digitalocean: Export droplet prices ([#13720](https://github.com/hashicorp/terraform/issues/13720))
 * provider/fastly: Add support for GCS logging ([#13553](https://github.com/hashicorp/terraform/issues/13553))
 * provider/google: `google_compute_address` and `google_compute_global_address` are now importable ([#13270](https://github.com/hashicorp/terraform/issues/13270))
 * provider/google: `google_compute_network` is now importable  ([#13834](https://github.com/hashicorp/terraform/issues/13834))
 * provider/google: add attached_disk field to google_compute_instance ([#13443](https://github.com/hashicorp/terraform/issues/13443))
 * provider/heroku: Set App buildpacks from config ([#13910](https://github.com/hashicorp/terraform/issues/13910))
 * provider/heroku: Create Heroku app in a private space ([#13862](https://github.com/hashicorp/terraform/issues/13862))
 * provider/vault: `vault_generic_secret` resource can now optionally detect drift if it has appropriate access ([#11776](https://github.com/hashicorp/terraform/issues/11776))
 
BUG FIXES:

 * core: Prevent resource.Retry from adding untracked resources after the timeout: ([#13778](https://github.com/hashicorp/terraform/issues/13778))
 * core: Allow a schema.TypeList to be ForceNew and computed ([#13863](https://github.com/hashicorp/terraform/issues/13863))
 * core: Fix crash when refresh or apply build an invalid graph ([#13665](https://github.com/hashicorp/terraform/issues/13665))
 * core: Add the close provider/provisioner transformers back ([#13102](https://github.com/hashicorp/terraform/issues/13102))
 * core: Fix a crash condition by improving the flatmap.Expand() logic ([#13541](https://github.com/hashicorp/terraform/issues/13541))
 * provider/alicloud: Fix create PrePaid instance ([#13662](https://github.com/hashicorp/terraform/issues/13662))
 * provider/alicloud: Fix allocate public ip error ([#13268](https://github.com/hashicorp/terraform/issues/13268))
 * provider/alicloud: alicloud_security_group_rule: check ptr before use it [[#13731](https://github.com/hashicorp/terraform/issues/13731))
 * provider/alicloud: alicloud_instance: fix ecs internet_max_bandwidth_out cannot set zero bug ([#13731](https://github.com/hashicorp/terraform/issues/13731))
 * provider/aws: Allow force-destroying `aws_route53_zone` which has trailing dot ([#12421](https://github.com/hashicorp/terraform/issues/12421))
 * provider/aws: Allow GovCloud KMS ARNs to pass validation in `kms_key_id` attributes ([#13699](https://github.com/hashicorp/terraform/issues/13699))
 * provider/aws: Changing aws_opsworks_instance should ForceNew ([#13839](https://github.com/hashicorp/terraform/issues/13839))
 * provider/aws: Fix DB Parameter Group Name ([#13279](https://github.com/hashicorp/terraform/issues/13279))
 * provider/aws: Fix issue importing some Security Groups and Rules based on rule structure ([#13630](https://github.com/hashicorp/terraform/issues/13630))
 * provider/aws: Fix issue for cross account IAM role with `aws_lambda_permission` ([#13865](https://github.com/hashicorp/terraform/issues/13865))
 * provider/aws: Fix WAF IPSet descriptors removal on update ([#13766](https://github.com/hashicorp/terraform/issues/13766))
 * provider/aws: Increase default number of retries from 11 to 25 ([#13673](https://github.com/hashicorp/terraform/issues/13673))
 * provider/aws: Remove aws_vpc_dhcp_options if not found ([#13610](https://github.com/hashicorp/terraform/issues/13610))
 * provider/aws: Remove aws_network_acl_rule if not found ([#13608](https://github.com/hashicorp/terraform/issues/13608))
 * provider/aws: Use mutex & retry for WAF change operations ([#13656](https://github.com/hashicorp/terraform/issues/13656))
 * provider/aws: Adding support for ipv6 to aws_subnets needs migration ([#13876](https://github.com/hashicorp/terraform/issues/13876))
 * provider/aws: Fix validation of the `name_prefix` parameter of the `aws_alb` resource ([#13441](https://github.com/hashicorp/terraform/issues/13441))
 * provider/azurerm: azurerm_redis_cache resource missing hostname ([#13650](https://github.com/hashicorp/terraform/issues/13650))
 * provider/azurerm: Locking around Network Security Group / Subnets ([#13637](https://github.com/hashicorp/terraform/issues/13637))
 * provider/azurerm: Locking route table on subnet create/delete ([#13791](https://github.com/hashicorp/terraform/issues/13791))
 * provider/azurerm: VM's - fixes a bug where ssh_keys could contain a null entry ([#13755](https://github.com/hashicorp/terraform/issues/13755))
 * provider/azurerm: VM's - ignoring the case on the `create_option` field during Diff's ([#13933](https://github.com/hashicorp/terraform/issues/13933))
 * provider/azurerm: fixing a bug refreshing the `azurerm_redis_cache` [[#13899](https://github.com/hashicorp/terraform/issues/13899)] 
 * provider/fastly: Fix issue with using 0 for `default_ttl` ([#13648](https://github.com/hashicorp/terraform/issues/13648))
 * provider/google: Fix panic in GKE provisioning with addons ([#13954](https://github.com/hashicorp/terraform/issues/13954))
 * provider/fastly: Add ability to associate a healthcheck to a backend ([#13539](https://github.com/hashicorp/terraform/issues/13539))
 * provider/google: Stop setting the id when project creation fails ([#13644](https://github.com/hashicorp/terraform/issues/13644))
 * provider/google: Make ports in resource_compute_forwarding_rule ForceNew ([#13833](https://github.com/hashicorp/terraform/issues/13833))
 * provider/google: Validation fixes for forwarding rules ([#13952](https://github.com/hashicorp/terraform/issues/13952))
 * provider/ignition: Internal cache moved to global, instead per provider instance ([#13919](https://github.com/hashicorp/terraform/issues/13919))
 * provider/logentries: Refresh from state when resources not found ([#13810](https://github.com/hashicorp/terraform/issues/13810))
 * provider/newrelic: newrelic_alert_condition - `condition_scope` must be `application` or `instance` ([#12972](https://github.com/hashicorp/terraform/issues/12972))
 * provider/opc: fixed issue with unqualifying nats ([#13826](https://github.com/hashicorp/terraform/issues/13826))
 * provider/opc: Fix instance label if unset ([#13846](https://github.com/hashicorp/terraform/issues/13846))
 * provider/openstack: Fix updating Ports ([#13604](https://github.com/hashicorp/terraform/issues/13604))
 * provider/rabbitmq: Allow users without tags ([#13798](https://github.com/hashicorp/terraform/issues/13798))

## 0.9.3 (April 12, 2017)

BACKWARDS INCOMPATIBILITIES / NOTES:
 * provider/aws: Fix a critical bug in `aws_emr_cluster` in order to preserve the ordering 
   of any arguments in `bootstrap_action`. Terraform will now enforce the ordering  
   from the configuration. As a result, `aws_emr_cluster` resources may need to be
   recreated, as there is no API to update them in-place ([#13580](https://github.com/hashicorp/terraform/issues/13580))

FEATURES:

 * **New Resource:** `aws_api_gateway_method_settings` ([#13542](https://github.com/hashicorp/terraform/issues/13542))
 * **New Resource:** `aws_api_gateway_stage` ([#13540](https://github.com/hashicorp/terraform/issues/13540))
 * **New Resource:** `aws_iam_openid_connect_provider` ([#13456](https://github.com/hashicorp/terraform/issues/13456))
 * **New Resource:** `aws_lightsail_static_ip` ([#13175](https://github.com/hashicorp/terraform/issues/13175))
 * **New Resource:** `aws_lightsail_static_ip_attachment` ([#13207](https://github.com/hashicorp/terraform/issues/13207))
 * **New Resource:** `aws_ses_domain_identity` ([#13098](https://github.com/hashicorp/terraform/issues/13098))
 * **New Resource:** `azurerm_managed_disk` ([#12455](https://github.com/hashicorp/terraform/issues/12455))
 * **New Resource:** `kubernetes_persistent_volume` ([#13277](https://github.com/hashicorp/terraform/issues/13277))
 * **New Resource:** `kubernetes_persistent_volume_claim` ([#13527](https://github.com/hashicorp/terraform/issues/13527))
 * **New Resource:** `kubernetes_secret` ([#12960](https://github.com/hashicorp/terraform/issues/12960))
 * **New Data Source:** `aws_iam_role` ([#13213](https://github.com/hashicorp/terraform/issues/13213))

IMPROVEMENTS:
 
 * core: add `-lock-timeout` option, which will block and retry locks for the given duration ([#13262](https://github.com/hashicorp/terraform/issues/13262))
 * core: new `chomp` interpolation function which returns the given string with any trailing newline characters removed ([#13419](https://github.com/hashicorp/terraform/issues/13419))
 * backend/remote-state: Add support for assume role extensions to s3 backend ([#13236](https://github.com/hashicorp/terraform/issues/13236))
 * backend/remote-state: Filter extra entries from s3 environment listings ([#13596](https://github.com/hashicorp/terraform/issues/13596))
 * config: New interpolation functions `basename` and `dirname`, for file path manipulation ([#13080](https://github.com/hashicorp/terraform/issues/13080))
 * helper/resource: Allow unknown "pending" states ([#13099](https://github.com/hashicorp/terraform/issues/13099))
 * command/hook_ui: Increase max length of state IDs from 20 to 80 ([#13317](https://github.com/hashicorp/terraform/issues/13317))
 * provider/aws: Add support to set iam_role_arn on cloudformation Stack ([#12547](https://github.com/hashicorp/terraform/issues/12547))
 * provider/aws: Support priority and listener_arn update of alb_listener_rule ([#13125](https://github.com/hashicorp/terraform/issues/13125))
 * provider/aws: Deprecate roles in favour of role in iam_instance_profile ([#13130](https://github.com/hashicorp/terraform/issues/13130))
 * provider/aws: Make alb_target_group_attachment port optional ([#13139](https://github.com/hashicorp/terraform/issues/13139))
 * provider/aws: `aws_api_gateway_domain_name` `certificate_private_key` field marked as sensitive ([#13147](https://github.com/hashicorp/terraform/issues/13147))
 * provider/aws: `aws_directory_service_directory` `password` field marked as sensitive ([#13147](https://github.com/hashicorp/terraform/issues/13147))
 * provider/aws: `aws_kinesis_firehose_delivery_stream` `password` field marked as sensitive ([#13147](https://github.com/hashicorp/terraform/issues/13147))
 * provider/aws: `aws_opsworks_application` `app_source.0.password` & `ssl_configuration.0.private_key` fields marked as sensitive ([#13147](https://github.com/hashicorp/terraform/issues/13147))
 * provider/aws: `aws_opsworks_stack` `custom_cookbooks_source.0.password` field marked as sensitive ([#13147](https://github.com/hashicorp/terraform/issues/13147))
 * provider/aws: Support the ability to enable / disable ipv6 support in VPC ([#12527](https://github.com/hashicorp/terraform/issues/12527))
 * provider/aws: Added API Gateway integration update ([#13249](https://github.com/hashicorp/terraform/issues/13249))
 * provider/aws: Add `identifier` | `name_prefix` to RDS resources ([#13232](https://github.com/hashicorp/terraform/issues/13232))
 * provider/aws: Validate `aws_ecs_task_definition.container_definitions` ([#12161](https://github.com/hashicorp/terraform/issues/12161))
 * provider/aws: Update caller_identity data source ([#13092](https://github.com/hashicorp/terraform/issues/13092))
 * provider/aws: `aws_subnet_ids` data source for getting a list of subnet ids matching certain criteria ([#13188](https://github.com/hashicorp/terraform/issues/13188))
 * provider/aws: Support ip_address_type for aws_alb ([#13227](https://github.com/hashicorp/terraform/issues/13227))
 * provider/aws: Migrate `aws_dms_*` resources away from AWS waiters ([#13291](https://github.com/hashicorp/terraform/issues/13291))
 * provider/aws: Add support for treat_missing_data to cloudwatch_metric_alarm ([#13358](https://github.com/hashicorp/terraform/issues/13358))
 * provider/aws: Add support for evaluate_low_sample_count_percentiles to cloudwatch_metric_alarm ([#13371](https://github.com/hashicorp/terraform/issues/13371))
 * provider/aws: Add `name_prefix` to `aws_alb_target_group` ([#13442](https://github.com/hashicorp/terraform/issues/13442))
 * provider/aws: Add support for EMR clusters to aws_appautoscaling_target ([#13368](https://github.com/hashicorp/terraform/issues/13368))
 * provider/aws: Add import capabilities to codecommit_repository ([#13577](https://github.com/hashicorp/terraform/issues/13577))
 * provider/bitbucket: Improved error handling ([#13390](https://github.com/hashicorp/terraform/issues/13390))
 * provider/cloudstack: Do not force a new resource when updating `cloudstack_loadbalancer_rule` members ([#11786](https://github.com/hashicorp/terraform/issues/11786))
 * provider/fastly: Add support for Sumologic logging ([#12541](https://github.com/hashicorp/terraform/issues/12541))
 * provider/github: Handle the case when issue labels already exist ([#13182](https://github.com/hashicorp/terraform/issues/13182))
 * provider/google: Mark `google_container_cluster`'s `client_key` & `password` inside `master_auth` as sensitive ([#13148](https://github.com/hashicorp/terraform/issues/13148))
 * provider/google: Add node_pool field in resource_container_cluster ([#13402](https://github.com/hashicorp/terraform/issues/13402))
 * provider/kubernetes: Allow defining custom config context ([#12958](https://github.com/hashicorp/terraform/issues/12958))
 * provider/openstack: Add support for 'value_specs' options to `openstack_compute_servergroup_v2` ([#13380](https://github.com/hashicorp/terraform/issues/13380))
 * provider/statuscake: Add support for StatusCake TriggerRate field ([#13340](https://github.com/hashicorp/terraform/issues/13340))
 * provider/triton: Move to joyent/triton-go ([#13225](https://github.com/hashicorp/terraform/issues/13225))
 * provisioner/chef: Make sure we add new Chef-Vault clients as clients ([#13525](https://github.com/hashicorp/terraform/issues/13525))
 
BUG FIXES: 

 * core: Escaped interpolation-like sequences (like `$${foo}`) now permitted in variable defaults ([#13137](https://github.com/hashicorp/terraform/issues/13137))
 * core: Fix strange issues with computed values in provider configuration that were worked around with `-input=false` ([#11264](https://github.com/hashicorp/terraform/issues/11264)], [[#13264](https://github.com/hashicorp/terraform/issues/13264))
 * core: Fix crash when providing nested maps as variable values in a `module` block ([#13343](https://github.com/hashicorp/terraform/issues/13343))
 * core: `connection` block attributes are now subject to basic validation of attribute names during validate walk ([#13400](https://github.com/hashicorp/terraform/issues/13400))
 * provider/aws: Add Support for maintenance_window and back_window to rds_cluster_instance ([#13134](https://github.com/hashicorp/terraform/issues/13134))
 * provider/aws: Increase timeout for AMI registration ([#13159](https://github.com/hashicorp/terraform/issues/13159))
 * provider/aws: Increase timeouts for ELB ([#13161](https://github.com/hashicorp/terraform/issues/13161))
 * provider/aws: `volume_type` of `aws_elasticsearch_domain.0.ebs_options` marked as `Computed` which prevents spurious diffs ([#13160](https://github.com/hashicorp/terraform/issues/13160))
 * provider/aws: Don't set DBName on `aws_db_instance` from snapshot ([#13140](https://github.com/hashicorp/terraform/issues/13140))
 * provider/aws: Add DiffSuppression to aws_ecs_service placement_strategies ([#13220](https://github.com/hashicorp/terraform/issues/13220))
 * provider/aws: Refresh aws_alb_target_group stickiness on manual updates ([#13199](https://github.com/hashicorp/terraform/issues/13199))
 * provider/aws: Preserve default retain_on_delete in cloudfront import ([#13209](https://github.com/hashicorp/terraform/issues/13209))
 * provider/aws: Refresh aws_alb_target_group tags ([#13200](https://github.com/hashicorp/terraform/issues/13200))
 * provider/aws: Set aws_vpn_connection to recreate when in deleted state ([#13204](https://github.com/hashicorp/terraform/issues/13204))
 * provider/aws: Wait for aws_opsworks_instance to be running when it's specified ([#13218](https://github.com/hashicorp/terraform/issues/13218))
 * provider/aws: Handle `aws_lambda_function` missing s3 key error ([#10960](https://github.com/hashicorp/terraform/issues/10960))
 * provider/aws: Set stickiness to computed in alb_target_group ([#13278](https://github.com/hashicorp/terraform/issues/13278))
 * provider/aws: Increase timeout for deploying `cloudfront_distribution` from 40 to 70 mins ([#13319](https://github.com/hashicorp/terraform/issues/13319))
 * provider/aws: Increase AMI retry timeouts ([#13324](https://github.com/hashicorp/terraform/issues/13324))
 * provider/aws: Increase subnet deletion timeout ([#13356](https://github.com/hashicorp/terraform/issues/13356))
 * provider/aws: Increase launch_configuration creation timeout ([#13357](https://github.com/hashicorp/terraform/issues/13357))
 * provider/aws: Increase Beanstalk env 'ready' timeout ([#13359](https://github.com/hashicorp/terraform/issues/13359))
 * provider/aws: Raise timeout for deleting APIG REST API ([#13414](https://github.com/hashicorp/terraform/issues/13414))
 * provider/aws: Raise timeout for attaching/detaching VPN Gateway ([#13457](https://github.com/hashicorp/terraform/issues/13457))
 * provider/aws: Recreate opsworks_stack on change of service_role_arn ([#13325](https://github.com/hashicorp/terraform/issues/13325))
 * provider/aws: Fix KMS Key reading with Exists method ([#13348](https://github.com/hashicorp/terraform/issues/13348))
 * provider/aws: Fix DynamoDB issues about GSIs indexes ([#13256](https://github.com/hashicorp/terraform/issues/13256))
 * provider/aws: Fix `aws_s3_bucket` drift detection of logging options ([#13281](https://github.com/hashicorp/terraform/issues/13281))
 * provider/aws: Update ElasticTranscoderPreset to have default for MaxFrameRate ([#13422](https://github.com/hashicorp/terraform/issues/13422))
 * provider/aws: Fix aws_ami_launch_permission refresh when AMI disappears ([#13469](https://github.com/hashicorp/terraform/issues/13469))
 * provider/aws: Add support for updating SSM documents ([#13491](https://github.com/hashicorp/terraform/issues/13491))
 * provider/aws: Fix panic on nil route configs ([#13548](https://github.com/hashicorp/terraform/issues/13548))
 * provider/azurerm: Network Security Group - ignoring protocol casing at Import time ([#13153](https://github.com/hashicorp/terraform/issues/13153))
 * provider/azurerm: Fix crash when importing Local Network Gateways ([#13261](https://github.com/hashicorp/terraform/issues/13261))
 * provider/azurerm: Defaulting the value of `duplicate_detection_history_time_window` for `azurerm_servicebus_topic` ([#13223](https://github.com/hashicorp/terraform/issues/13223))
 * provider/azurerm: Event Hubs making the Location field idempotent ([#13570](https://github.com/hashicorp/terraform/issues/13570))
 * provider/bitbucket: Fixed issue where provider would fail with an "EOF" error on some operations ([#13390](https://github.com/hashicorp/terraform/issues/13390))
 * provider/dnsimple: Handle 404 on DNSimple records ([#13131](https://github.com/hashicorp/terraform/issues/13131))
 * provider/kubernetes: Use PATCH to update namespace ([#13114](https://github.com/hashicorp/terraform/issues/13114))
 * provider/ns1: No splitting answer on SPF records. ([#13260](https://github.com/hashicorp/terraform/issues/13260))
 * provider/openstack: Refresh volume_attachment from state if NotFound ([#13342](https://github.com/hashicorp/terraform/issues/13342))
 * provider/openstack: Add SOFT_DELETED to delete status ([#13444](https://github.com/hashicorp/terraform/issues/13444))
 * provider/profitbricks: Changed output type of ips variable of ip_block ProfitBricks resource ([#13290](https://github.com/hashicorp/terraform/issues/13290))
 * provider/template: Fix panic in cloudinit config ([#13581](https://github.com/hashicorp/terraform/issues/13581))

## 0.9.2 (March 28, 2017)

BACKWARDS INCOMPATIBILITIES / NOTES:

 * provider/openstack: Port Fixed IPs are able to be read again using the original numerical notation. However, Fixed IP configurations which are obtaining addresses via DHCP must now use the `all_fixed_ips` attribute to reference the returned IP address.
 * Environment names must be safe to use as a URL path segment without escaping, and is enforced by the CLI.

FEATURES:

 * **New Resource:**  `alicloud_db_instance` ([#12913](https://github.com/hashicorp/terraform/issues/12913))
 * **New Resource:**  `aws_api_gateway_usage_plan` ([#12542](https://github.com/hashicorp/terraform/issues/12542))
 * **New Resource:**  `aws_api_gateway_usage_plan_key` ([#12851](https://github.com/hashicorp/terraform/issues/12851))
 * **New Resource:**  `github_repository_webhook` ([#12924](https://github.com/hashicorp/terraform/issues/12924))
 * **New Resource:**  `random_pet` ([#12903](https://github.com/hashicorp/terraform/issues/12903))
 * **New Interpolation:** `substr` ([#12870](https://github.com/hashicorp/terraform/issues/12870))
 * **S3 Environments:** The S3 remote state backend now supports named environments

IMPROVEMENTS:

 * core: fix interpolation error when referencing computed values from an `aws_instance` `cidr_block` ([#13046](https://github.com/hashicorp/terraform/issues/13046))
 * core: fix `ignore_changes` causing fields to be removed during apply ([#12897](https://github.com/hashicorp/terraform/issues/12897))
 * core: add `-force-copy` option to `terraform init` to supress prompts for copying state ([#12939](https://github.com/hashicorp/terraform/issues/12939))
 * helper/acctest: Add NewSSHKeyPair function ([#12894](https://github.com/hashicorp/terraform/issues/12894))
 * provider/alicloud: simplify validators ([#12982](https://github.com/hashicorp/terraform/issues/12982))
 * provider/aws: Added support for EMR AutoScalingRole ([#12823](https://github.com/hashicorp/terraform/issues/12823))
 * provider/aws: Add `name_prefix` to `aws_autoscaling_group` and `aws_elb` resources ([#12629](https://github.com/hashicorp/terraform/issues/12629))
 * provider/aws: Updated default configuration manager version in `aws_opsworks_stack` ([#12979](https://github.com/hashicorp/terraform/issues/12979))
 * provider/aws: Added aws_api_gateway_api_key value attribute ([#9462](https://github.com/hashicorp/terraform/issues/9462))
 * provider/aws: Allow aws_alb subnets to change ([#12850](https://github.com/hashicorp/terraform/issues/12850))
 * provider/aws: Support Attachment of ALB Target Groups to Autoscaling Groups ([#12855](https://github.com/hashicorp/terraform/issues/12855))
 * provider/aws: Support Import of iam_server_certificate ([#13065](https://github.com/hashicorp/terraform/issues/13065))
 * provider/azurerm: Add support for setting the primary network interface ([#11290](https://github.com/hashicorp/terraform/issues/11290))
 * provider/cloudstack: Add `zone_id` to `cloudstack_ipaddress` resource ([#11306](https://github.com/hashicorp/terraform/issues/11306))
 * provider/consul: Add support for basic auth to the provider ([#12679](https://github.com/hashicorp/terraform/issues/12679))
 * provider/digitalocean: Support disk only resize ([#13059](https://github.com/hashicorp/terraform/issues/13059))
 * provider/dnsimple: Allow dnsimple_record.priority attribute to be set ([#12843](https://github.com/hashicorp/terraform/issues/12843))
 * provider/google: Add support for service_account, metadata, and image_type fields in GKE cluster config ([#12743](https://github.com/hashicorp/terraform/issues/12743))
 * provider/google: Add local ssd count support for container clusters ([#12281](https://github.com/hashicorp/terraform/issues/12281))
 * provider/ignition: ignition_filesystem, explicit option to create the filesystem ([#12980](https://github.com/hashicorp/terraform/issues/12980))
 * provider/kubernetes: Internal K8S annotations are ignored in `config_map` ([#12945](https://github.com/hashicorp/terraform/issues/12945))
 * provider/ns1: Ensure provider checks for credentials ([#12920](https://github.com/hashicorp/terraform/issues/12920))
 * provider/openstack: Adding Timeouts to Blockstorage Resources ([#12862](https://github.com/hashicorp/terraform/issues/12862))
 * provider/openstack: Adding Timeouts to FWaaS v1 Resources ([#12863](https://github.com/hashicorp/terraform/issues/12863))
 * provider/openstack: Adding Timeouts to Image v2 and LBaaS v2 Resources ([#12865](https://github.com/hashicorp/terraform/issues/12865))
 * provider/openstack: Adding Timeouts to Network Resources ([#12866](https://github.com/hashicorp/terraform/issues/12866))
 * provider/openstack: Adding Timeouts to LBaaS v1 Resources ([#12867](https://github.com/hashicorp/terraform/issues/12867))
 * provider/openstack: Deprecating Instance Volume attribute ([#13062](https://github.com/hashicorp/terraform/issues/13062))
 * provider/openstack: Decprecating Instance Floating IP attribute ([#13063](https://github.com/hashicorp/terraform/issues/13063))
 * provider/openstack: Don't log the catalog ([#13075](https://github.com/hashicorp/terraform/issues/13075))
 * provider/openstack: Handle 409/500 Response on Pool Create ([#13074](https://github.com/hashicorp/terraform/issues/13074))
 * provider/pagerduty: Validate credentials ([#12854](https://github.com/hashicorp/terraform/issues/12854))
 * provider/openstack: Adding all_metadata attribute ([#13061](https://github.com/hashicorp/terraform/issues/13061))
 * provider/profitbricks: Handling missing resources ([#13053](https://github.com/hashicorp/terraform/issues/13053))
 
BUG FIXES: 

 * core: Remove legacy remote state configuration on state migration. This fixes errors when saving plans. ([#12888](https://github.com/hashicorp/terraform/issues/12888))
 * provider/arukas: Default timeout for launching container increased to 15mins (was 10mins) ([#12849](https://github.com/hashicorp/terraform/issues/12849))
 * provider/aws: Fix flattened cloudfront lambda function associations to be a set not a slice ([#11984](https://github.com/hashicorp/terraform/issues/11984))
 * provider/aws: Consider ACTIVE as pending state during ECS svc deletion ([#12986](https://github.com/hashicorp/terraform/issues/12986))
 * provider/aws: Deprecate the usage of Api Gateway Key Stages in favor of Usage Plans ([#12883](https://github.com/hashicorp/terraform/issues/12883))
 * provider/aws: prevent panic in resourceAwsSsmDocumentRead ([#12891](https://github.com/hashicorp/terraform/issues/12891))
 * provider/aws: Prevent panic when setting AWS CodeBuild Source to state ([#12915](https://github.com/hashicorp/terraform/issues/12915))
 * provider/aws: Only call replace Iam Instance Profile on existing machines ([#12922](https://github.com/hashicorp/terraform/issues/12922))
 * provider/aws: Increase AWS AMI Destroy timeout ([#12943](https://github.com/hashicorp/terraform/issues/12943))
 * provider/aws: Set aws_vpc ipv6 for associated only ([#12899](https://github.com/hashicorp/terraform/issues/12899))
 * provider/aws: Fix AWS ECS placement strategy spread fields ([#12998](https://github.com/hashicorp/terraform/issues/12998))
 * provider/aws: Specify that aws_network_acl_rule requires a cidr block ([#13013](https://github.com/hashicorp/terraform/issues/13013))
 * provider/aws: aws_network_acl_rule treat all and -1 for protocol the same ([#13049](https://github.com/hashicorp/terraform/issues/13049))
 * provider/aws: Only allow 1 value in alb_listener_rule condition ([#13051](https://github.com/hashicorp/terraform/issues/13051))
 * provider/aws: Correct handling of network ACL default IPv6 ingress/egress rules ([#12835](https://github.com/hashicorp/terraform/issues/12835))
 * provider/aws: aws_ses_receipt_rule: fix off-by-one errors ([#12961](https://github.com/hashicorp/terraform/issues/12961))
 * provider/aws: Fix issue upgrading to Terraform v0.9+ with AWS OpsWorks Stacks ([#13024](https://github.com/hashicorp/terraform/issues/13024))
 * provider/fastly: Fix issue importing Fastly Services with Backends ([#12538](https://github.com/hashicorp/terraform/issues/12538))
 * provider/google: turn compute_instance_group.instances into a set ([#12790](https://github.com/hashicorp/terraform/issues/12790))
 * provider/mysql: recreate user/grant if user/grant got deleted manually ([#12791](https://github.com/hashicorp/terraform/issues/12791))
 * provider/openstack: Fix monitor_id typo in LBaaS v1 Pool ([#13069](https://github.com/hashicorp/terraform/issues/13069))
 * provider/openstack: Resolve issues with Port Fixed IPs ([#13056](https://github.com/hashicorp/terraform/issues/13056))
 * provider/rancher: error when no api_url is provided ([#13086](https://github.com/hashicorp/terraform/issues/13086))
 * provider/scaleway: work around parallel request limitation ([#13045](https://github.com/hashicorp/terraform/issues/13045))

## 0.9.1 (March 17, 2017)

BACKWARDS INCOMPATIBILITIES / NOTES:

 * provider/pagerduty: the deprecated `name_regex` field has been removed from vendor data source ([#12396](https://github.com/hashicorp/terraform/issues/12396))

FEATURES:

 * **New Provider:** `kubernetes` ([#12372](https://github.com/hashicorp/terraform/issues/12372))
 * **New Resource:** `kubernetes_namespace` ([#12372](https://github.com/hashicorp/terraform/issues/12372))
 * **New Resource:** `kubernetes_config_map` ([#12753](https://github.com/hashicorp/terraform/issues/12753))
 * **New Data Source:** `dns_a_record_set` ([#12744](https://github.com/hashicorp/terraform/issues/12744))
 * **New Data Source:** `dns_cname_record_set` ([#12744](https://github.com/hashicorp/terraform/issues/12744))
 * **New Data Source:** `dns_txt_record_set` ([#12744](https://github.com/hashicorp/terraform/issues/12744))

IMPROVEMENTS:

 * command/init: `-backend-config` accepts `key=value` pairs
 * provider/aws: Improved error when failing to get S3 tags ([#12759](https://github.com/hashicorp/terraform/issues/12759))
 * provider/aws: Validate CIDR Blocks in SG and SG rule resources ([#12765](https://github.com/hashicorp/terraform/issues/12765))
 * provider/aws: Add KMS key tag support ([#12243](https://github.com/hashicorp/terraform/issues/12243))
 * provider/aws: Allow `name_prefix` to be used with various IAM resources ([#12658](https://github.com/hashicorp/terraform/issues/12658))
 * provider/openstack: Add timeout support for Compute resources ([#12794](https://github.com/hashicorp/terraform/issues/12794))
 * provider/scaleway: expose public IPv6 information on scaleway_server ([#12748](https://github.com/hashicorp/terraform/issues/12748))

BUG FIXES:

 * core: Fix panic when an undefined module is reference ([#12793](https://github.com/hashicorp/terraform/issues/12793))
 * core: Fix regression from 0.8.x when using a data source in a module ([#12837](https://github.com/hashicorp/terraform/issues/12837))
 * command/apply: Applies from plans with backends set will reuse the backend rather than local ([#12785](https://github.com/hashicorp/terraform/issues/12785))
 * command/init: Changing only `-backend-config` detects changes and reconfigures ([#12776](https://github.com/hashicorp/terraform/issues/12776))
 * command/init: Fix legacy backend init error that could occur when upgrading ([#12818](https://github.com/hashicorp/terraform/issues/12818))
 * command/push: Detect local state and error properly ([#12773](https://github.com/hashicorp/terraform/issues/12773))
 * command/refresh: Allow empty and non-existent state ([#12777](https://github.com/hashicorp/terraform/issues/12777))
 * provider/aws: Get the aws_lambda_function attributes when there are great than 50 versions of a function ([#11745](https://github.com/hashicorp/terraform/issues/11745))
 * provider/aws: Correctly check for nil cidr_block in aws_network_acl ([#12735](https://github.com/hashicorp/terraform/issues/12735))
 * provider/aws: Stop setting weight property on route53_record read ([#12756](https://github.com/hashicorp/terraform/issues/12756))
 * provider/google: Fix the Google provider asking for account_file input on every run ([#12729](https://github.com/hashicorp/terraform/issues/12729))
 * provider/profitbricks: Prevent panic on profitbricks volume ([#12819](https://github.com/hashicorp/terraform/issues/12819))
 

## 0.9.0 (March 15, 2017)

**This is the complete 0.8.8 to 0.9 CHANGELOG. Below this section we also have a 0.9.0-beta2 to 0.9.0 final CHANGELOG.**

BACKWARDS INCOMPATIBILITIES / NOTES:

 * provider/aws: `aws_codebuild_project` renamed `timeout` to `build_timeout` ([#12503](https://github.com/hashicorp/terraform/issues/12503))
 * provider/azurem: `azurerm_virtual_machine` and `azurerm_virtual_machine_scale_set` now store has of custom_data not all custom_data ([#12214](https://github.com/hashicorp/terraform/issues/12214))
 * provider/azurerm: scale_sets `os_profile_master_password` now marked as sensitive
 * provider/azurerm: sql_server `administrator_login_password` now marked as sensitive
 * provider/dnsimple: Provider has been upgraded to APIv2 therefore, you will need to use the APIv2 auth token
 * provider/google: storage buckets have been updated with the new storage classes. The old classes will continue working as before, but should be migrated as soon as possible, as there's no guarantee they'll continue working forever. ([#12044](https://github.com/hashicorp/terraform/issues/12044))
 * provider/google: compute_instance, compute_instance_template, and compute_disk all have a subtly changed logic when specifying an image family as the image; in 0.8.x they would pin to the latest image in the family when the resource is created; in 0.9.x they pass the family to the API and use its behaviour. New input formats are also supported. ([#12223](https://github.com/hashicorp/terraform/issues/12223))
 * provider/google: removed the unused and deprecated region field from google_compute_backend_service ([#12663](https://github.com/hashicorp/terraform/issues/12663))
 * provider/google: removed the deprecated account_file field for the Google Cloud provider ([#12668](https://github.com/hashicorp/terraform/issues/12668))
 * provider/google: removed the deprecated fields from google_project ([#12659](https://github.com/hashicorp/terraform/issues/12659))

FEATURES:

 * **Remote Backends:** This is a successor to "remote state" and includes
   file-based configuration, an improved setup process (just run `terraform init`),
   no more local caching of remote state, and more. ([#11286](https://github.com/hashicorp/terraform/issues/11286))
 * **Destroy Provisioners:** Provisioners can now be configured to run
   on resource destruction. ([#11329](https://github.com/hashicorp/terraform/issues/11329))
 * **State Locking:** State will be automatically locked when supported by the backend.
   Backends supporting locking in this release are Local, S3 (via DynamoDB), and Consul. ([#11187](https://github.com/hashicorp/terraform/issues/11187))
 * **State Environments:** You can now create named "environments" for states. This allows you to manage distinct infrastructure resources from the same configuration.
 * **New Provider:**  `Circonus` ([#12578](https://github.com/hashicorp/terraform/issues/12578))
 * **New Data Source:**  `openstack_networking_network_v2` ([#12304](https://github.com/hashicorp/terraform/issues/12304))
 * **New Resource:**  `aws_iam_account_alias` ([#12648](https://github.com/hashicorp/terraform/issues/12648))
 * **New Resource:**  `datadog_downtime` ([#10994](https://github.com/hashicorp/terraform/issues/10994))
 * **New Resource:**  `ns1_notifylist` ([#12373](https://github.com/hashicorp/terraform/issues/12373))
 * **New Resource:**  `google_container_node_pool` ([#11802](https://github.com/hashicorp/terraform/issues/11802))
 * **New Resource:**  `rancher_certificate` ([#12717](https://github.com/hashicorp/terraform/issues/12717))
 * **New Resource:**  `rancher_host` ([#11545](https://github.com/hashicorp/terraform/issues/11545))
 * helper/schema: Added Timeouts to allow Provider/Resource developers to expose configurable timeouts for actions ([#12311](https://github.com/hashicorp/terraform/issues/12311))

IMPROVEMENTS:

 * core: Data source values can now be used as part of a `count` calculation. ([#11482](https://github.com/hashicorp/terraform/issues/11482))
 * core: "terraformrc" can contain env var references with $FOO ([#11929](https://github.com/hashicorp/terraform/issues/11929))
 * core: report all errors encountered during config validation ([#12383](https://github.com/hashicorp/terraform/issues/12383))
 * command: CLI args can be specified via env vars. Specify `TF_CLI_ARGS` or `TF_CLI_ARGS_name` (where name is the name of a command) to specify additional CLI args ([#11922](https://github.com/hashicorp/terraform/issues/11922))
 * command/init: previous behavior is retained, but init now also configures
   the new remote backends as well as downloads modules. It is the single
   command to initialize a new or existing Terraform configuration.
 * command: Display resource state ID in refresh/plan/destroy output ([#12261](https://github.com/hashicorp/terraform/issues/12261))
 * provider/aws: AWS Lambda DeadLetterConfig support ([#12188](https://github.com/hashicorp/terraform/issues/12188))
 * provider/aws: Return errors from Elastic Beanstalk ([#12425](https://github.com/hashicorp/terraform/issues/12425))
 * provider/aws: Set aws_db_cluster to snapshot by default ([#11668](https://github.com/hashicorp/terraform/issues/11668))
 * provider/aws: Enable final snapshots for aws_rds_cluster by default ([#11694](https://github.com/hashicorp/terraform/issues/11694))
 * provider/aws: Enable snapshotting by default on aws_redshift_cluster ([#11695](https://github.com/hashicorp/terraform/issues/11695))
 * provider/aws: Add support for ACM certificates to `api_gateway_domain_name` ([#12592](https://github.com/hashicorp/terraform/issues/12592))
 * provider/aws: Add support for IPv6 to aws\_security\_group\_rule ([#12645](https://github.com/hashicorp/terraform/issues/12645))
 * provider/aws: Add IPv6 Support to aws\_route\_table ([#12640](https://github.com/hashicorp/terraform/issues/12640))
 * provider/aws: Add support for IPv6 to aws\_network\_acl\_rule ([#12644](https://github.com/hashicorp/terraform/issues/12644))
 * provider/aws: Add support for IPv6 to aws\_default\_route\_table ([#12642](https://github.com/hashicorp/terraform/issues/12642))
 * provider/aws: Add support for IPv6 to aws\_network\_acl ([#12641](https://github.com/hashicorp/terraform/issues/12641))
 * provider/aws: Add support for IPv6 in aws\_route ([#12639](https://github.com/hashicorp/terraform/issues/12639))
 * provider/aws: Add support for IPv6 to aws\_security\_group ([#12655](https://github.com/hashicorp/terraform/issues/12655))
 * provider/aws: Add replace\_unhealthy\_instances to spot\_fleet\_request ([#12681](https://github.com/hashicorp/terraform/issues/12681))
 * provider/aws: Remove restriction on running aws\_opsworks\_* on us-east-1 ([#12688](https://github.com/hashicorp/terraform/issues/12688))
 * provider/aws: Improve error message on S3 Bucket Object deletion ([#12712](https://github.com/hashicorp/terraform/issues/12712))
 * provider/aws: Add log message about if changes are being applied now or later ([#12691](https://github.com/hashicorp/terraform/issues/12691))
 * provider/azurerm: Mark the azurerm_scale_set machine password as sensitive ([#11982](https://github.com/hashicorp/terraform/issues/11982))
 * provider/azurerm: Mark the azurerm_sql_server admin password as sensitive ([#12004](https://github.com/hashicorp/terraform/issues/12004))
 * provider/azurerm: Add support for managed availability sets. ([#12532](https://github.com/hashicorp/terraform/issues/12532))
 * provider/azurerm: Add support for extensions on virtual machine scale sets ([#12124](https://github.com/hashicorp/terraform/issues/12124))
 * provider/dnsimple: Upgrade DNSimple provider to API v2 ([#10760](https://github.com/hashicorp/terraform/issues/10760))
 * provider/docker: added support for linux capabilities ([#12045](https://github.com/hashicorp/terraform/issues/12045))
 * provider/fastly: Add Fastly SSL validation fields ([#12578](https://github.com/hashicorp/terraform/issues/12578))
 * provider/ignition: Migrate all of the igition resources to data sources ([#11851](https://github.com/hashicorp/terraform/issues/11851))
 * provider/openstack: Set Availability Zone in Instances ([#12610](https://github.com/hashicorp/terraform/issues/12610))
 * provider/openstack: Force Deletion of Instances ([#12689](https://github.com/hashicorp/terraform/issues/12689))
 * provider/rancher: Better comparison of compose files ([#12561](https://github.com/hashicorp/terraform/issues/12561))
 * provider/azurerm: store only hash of `azurerm_virtual_machine` and `azurerm_virtual_machine_scale_set` custom_data - reduces size of state ([#12214](https://github.com/hashicorp/terraform/issues/12214))
 * provider/vault: read vault token from `~/.vault-token` as a fallback for the
   `VAULT_TOKEN` environment variable. ([#11529](https://github.com/hashicorp/terraform/issues/11529))
 * provisioners: All provisioners now respond very quickly to interrupts for
   fast cancellation. ([#10934](https://github.com/hashicorp/terraform/issues/10934))

BUG FIXES:

 * core: targeting will remove untargeted providers ([#12050](https://github.com/hashicorp/terraform/issues/12050))
 * core: doing a map lookup in a resource config with a computed set no longer crashes ([#12210](https://github.com/hashicorp/terraform/issues/12210))
 * provider/aws: Fixes issue for aws_lb_ssl_negotiation_policy of already deleted ELB ([#12360](https://github.com/hashicorp/terraform/issues/12360))
 * provider/aws: Populate the iam_instance_profile uniqueId ([#12449](https://github.com/hashicorp/terraform/issues/12449))
 * provider/aws: Only send iops when creating io1 devices ([#12392](https://github.com/hashicorp/terraform/issues/12392))
 * provider/aws: Fix spurious aws_spot_fleet_request diffs ([#12437](https://github.com/hashicorp/terraform/issues/12437))
 * provider/aws: Changing volumes in ECS task definition should force new revision ([#11403](https://github.com/hashicorp/terraform/issues/11403))
 * provider/aws: Ignore whitespace in json diff for aws_dms_replication_task options ([#12380](https://github.com/hashicorp/terraform/issues/12380))
 * provider/aws: Check spot instance is running before trying to attach volumes ([#12459](https://github.com/hashicorp/terraform/issues/12459))
 * provider/aws: Add the IPV6 cidr block to the vpc datasource ([#12529](https://github.com/hashicorp/terraform/issues/12529))
 * provider/aws: Error on trying to recreate an existing customer gateway ([#12501](https://github.com/hashicorp/terraform/issues/12501))
 * provider/aws: Prevent aws_dms_replication_task panic ([#12539](https://github.com/hashicorp/terraform/issues/12539))
 * provider/aws: output the task definition name when errors occur during refresh ([#12609](https://github.com/hashicorp/terraform/issues/12609))
 * provider/aws: Refresh iam saml provider from state on 404 ([#12602](https://github.com/hashicorp/terraform/issues/12602))
 * provider/aws: Add address, port, hosted_zone_id and endpoint for aws_db_instance datasource ([#12623](https://github.com/hashicorp/terraform/issues/12623))
 * provider/aws: Allow recreation of `aws_opsworks_user_profile` when the `user_arn` is changed ([#12595](https://github.com/hashicorp/terraform/issues/12595))
 * provider/aws: Guard clause to prevent panic on ELB connectionSettings ([#12685](https://github.com/hashicorp/terraform/issues/12685))
 * provider/azurerm: bug fix to prevent crashes during azurerm_container_service provisioning ([#12516](https://github.com/hashicorp/terraform/issues/12516))
 * provider/cobbler: Fix Profile Repos ([#12452](https://github.com/hashicorp/terraform/issues/12452))
 * provider/datadog: Update to datadog_monitor to use default values ([#12497](https://github.com/hashicorp/terraform/issues/12497))
 * provider/datadog: Default notify_no_data on datadog_monitor to false ([#11903](https://github.com/hashicorp/terraform/issues/11903))
 * provider/google: Correct the incorrect instance group manager URL returned from GKE ([#4336](https://github.com/hashicorp/terraform/issues/4336))
 * provider/google: Fix a plan/apply cycle in IAM policies ([#12387](https://github.com/hashicorp/terraform/issues/12387))
 * provider/google: Fix a plan/apply cycle in forwarding rules when only a single port is specified ([#12662](https://github.com/hashicorp/terraform/issues/12662))
 * provider/google: Minor correction : "Deleting disk" message in Delete method ([#12521](https://github.com/hashicorp/terraform/issues/12521))
 * provider/mysql: Avoid crash on un-interpolated provider cfg ([#12391](https://github.com/hashicorp/terraform/issues/12391))
 * provider/ns1: Fix incorrect schema (causing crash) for 'ns1_user.notify' ([#12721](https://github.com/hashicorp/terraform/issues/12721))
 * provider/openstack: Handle cases where volumes are disabled ([#12374](https://github.com/hashicorp/terraform/issues/12374))
 * provider/openstack: Toggle Creation of Default Security Group Rules ([#12119](https://github.com/hashicorp/terraform/issues/12119))
 * provider/openstack: Change Port fixed_ip to a Set ([#12613](https://github.com/hashicorp/terraform/issues/12613))
 * provider/openstack: Add network_id to Network data source ([#12615](https://github.com/hashicorp/terraform/issues/12615))
 * provider/openstack: Check for ErrDefault500 when creating/deleting pool member ([#12664](https://github.com/hashicorp/terraform/issues/12664))
 * provider/rancher: Apply the set value for finish_upgrade to set to prevent recurring plans ([#12545](https://github.com/hashicorp/terraform/issues/12545))
 * provider/scaleway: work around API concurrency issue ([#12707](https://github.com/hashicorp/terraform/issues/12707))
 * provider/statuscake: use default status code list when updating test ([#12375](https://github.com/hashicorp/terraform/issues/12375))

## 0.9.0 from 0.9.0-beta2 (March 15, 2017)

**This only includes changes from 0.9.0-beta2 to 0.9.0 final. The section above has the complete 0.8.x to 0.9.0 CHANGELOG.**

FEATURES:

 * **New Provider:**  `Circonus` ([#12578](https://github.com/hashicorp/terraform/issues/12578))

BACKWARDS INCOMPATIBILITIES / NOTES:

 * provider/aws: `aws_codebuild_project` renamed `timeout` to `build_timeout` ([#12503](https://github.com/hashicorp/terraform/issues/12503))
 * provider/azurem: `azurerm_virtual_machine` and `azurerm_virtual_machine_scale_set` now store has of custom_data not all custom_data ([#12214](https://github.com/hashicorp/terraform/issues/12214))
 * provider/google: compute_instance, compute_instance_template, and compute_disk all have a subtly changed logic when specifying an image family as the image; in 0.8.x they would pin to the latest image in the family when the resource is created; in 0.9.x they pass the family to the API and use its behaviour. New input formats are also supported. ([#12223](https://github.com/hashicorp/terraform/issues/12223))
 * provider/google: removed the unused and deprecated region field from google_compute_backend_service ([#12663](https://github.com/hashicorp/terraform/issues/12663))
 * provider/google: removed the deprecated account_file field for the Google Cloud provider ([#12668](https://github.com/hashicorp/terraform/issues/12668))
 * provider/google: removed the deprecated fields from google_project ([#12659](https://github.com/hashicorp/terraform/issues/12659))

IMPROVEMENTS:

 * provider/azurerm: store only hash of `azurerm_virtual_machine` and `azurerm_virtual_machine_scale_set` custom_data - reduces size of state ([#12214](https://github.com/hashicorp/terraform/issues/12214))
 * report all errors encountered during config validation ([#12383](https://github.com/hashicorp/terraform/issues/12383))

BUG FIXES:

 * provider/google: Correct the incorrect instance group manager URL returned from GKE ([#4336](https://github.com/hashicorp/terraform/issues/4336))
 * provider/google: Fix a plan/apply cycle in IAM policies ([#12387](https://github.com/hashicorp/terraform/issues/12387))
 * provider/google: Fix a plan/apply cycle in forwarding rules when only a single port is specified ([#12662](https://github.com/hashicorp/terraform/issues/12662))
 
## 0.9.0-beta2 (March 2, 2017)

BACKWARDS INCOMPATIBILITIES / NOTES:

 * provider/azurerm: scale_sets `os_profile_master_password` now marked as sensitive
 * provider/azurerm: sql_server `administrator_login_password` now marked as sensitive
 * provider/google: storage buckets have been updated with the new storage classes. The old classes will continue working as before, but should be migrated as soon as possible, as there's no guarantee they'll continue working forever. ([#12044](https://github.com/hashicorp/terraform/issues/12044))
 * provider/dnsimple: Provider has been upgraded to APIv2 therefore, you will need to use the APIv2 auth token

FEATURES:

 * **State Environments:** You can now create named "environments" for states. This allows you to manage distinct infrastructure resources from the same configuration.
 * helper/schema: Added Timeouts to allow Provider/Resource developers to expose configurable timeouts for actions ([#12311](https://github.com/hashicorp/terraform/issues/12311))

IMPROVEMENTS:

 * core: "terraformrc" can contain env var references with $FOO ([#11929](https://github.com/hashicorp/terraform/issues/11929))
 * command: Display resource state ID in refresh/plan/destroy output ([#12261](https://github.com/hashicorp/terraform/issues/12261))
 * provider/aws: AWS Lambda DeadLetterConfig support ([#12188](https://github.com/hashicorp/terraform/issues/12188))
 * provider/azurerm: Mark the azurerm_scale_set machine password as sensitive ([#11982](https://github.com/hashicorp/terraform/issues/11982))
 * provider/azurerm: Mark the azurerm_sql_server admin password as sensitive ([#12004](https://github.com/hashicorp/terraform/issues/12004))
 * provider/dnsimple: Upgrade DNSimple provider to API v2 ([#10760](https://github.com/hashicorp/terraform/issues/10760))

BUG FIXES:

 * core: targeting will remove untargeted providers ([#12050](https://github.com/hashicorp/terraform/issues/12050))
 * core: doing a map lookup in a resource config with a computed set no longer crashes ([#12210](https://github.com/hashicorp/terraform/issues/12210))

0.9.0-beta1 FIXES:

 * core: backends are validated to not contain interpolations ([#12067](https://github.com/hashicorp/terraform/issues/12067))
 * core: fix local state locking on Windows ([#12059](https://github.com/hashicorp/terraform/issues/12059))
 * core: destroy provisioners dependent on module variables work ([#12063](https://github.com/hashicorp/terraform/issues/12063))
 * core: resource destruction happens after dependent resources' destroy provisioners ([#12063](https://github.com/hashicorp/terraform/issues/12063))
 * core: invalid resource attribute interpolation in a destroy provisioner errors ([#12063](https://github.com/hashicorp/terraform/issues/12063))
 * core: legacy backend loading of Consul now works properly ([#12320](https://github.com/hashicorp/terraform/issues/12320))
 * command/init: allow unsetting a backend properly ([#11988](https://github.com/hashicorp/terraform/issues/11988))
 * command/apply: fix crash that could happen with an empty directory ([#11989](https://github.com/hashicorp/terraform/issues/11989))
 * command/refresh: fix crash when no configs were in the pwd ([#12178](https://github.com/hashicorp/terraform/issues/12178))
 * command/{state,taint}: work properly with backend state ([#12155](https://github.com/hashicorp/terraform/issues/12155))
 * providers/terraform: remote state data source works with new backends ([#12173](https://github.com/hashicorp/terraform/issues/12173))

## 0.9.0-beta1 (February 15, 2017)

BACKWARDS INCOMPATIBILITIES / NOTES:

 * Once an environment is updated to use the new "remote backend" feature
   (from a prior remote state), it cannot be used with prior Terraform versions.
   Remote backends themselves are fully backwards compatible with prior
   Terraform versions.
 * provider/aws: `aws_db_instance` now defaults to making a final snapshot on delete
 * provider/aws: `aws_rds_cluster` now defaults to making a final snapshot on delete
 * provider/aws: `aws_redshift_cluster` now defaults to making a final snapshot on delete
 * provider/aws: Deprecated fields `kinesis_endpoint` & `dynamodb_endpoint` were removed. Use `kinesis` & `dynamodb` inside the `endpoints` block instead. ([#11778](https://github.com/hashicorp/terraform/issues/11778))
 * provider/datadog: `datadog_monitor` now defaults `notify_no_data` to `false` as per the datadog API

FEATURES:

 * **Remote Backends:** This is a successor to "remote state" and includes
   file-based configuration, an improved setup process (just run `terraform init`),
   no more local caching of remote state, and more. ([#11286](https://github.com/hashicorp/terraform/issues/11286))
 * **Destroy Provisioners:** Provisioners can now be configured to run
   on resource destruction. ([#11329](https://github.com/hashicorp/terraform/issues/11329))
 * **State Locking:** State will be automatically locked when supported by the backend.
   Backends supporting locking in this release are Local, S3 (via DynamoDB), and Consul. ([#11187](https://github.com/hashicorp/terraform/issues/11187))

IMPROVEMENTS:

 * core: Data source values can now be used as part of a `count` calculation. ([#11482](https://github.com/hashicorp/terraform/issues/11482))
 * command: CLI args can be specified via env vars. Specify `TF_CLI_ARGS` or `TF_CLI_ARGS_name` (where name is the name of a command) to specify additional CLI args ([#11922](https://github.com/hashicorp/terraform/issues/11922))
 * command/init: previous behavior is retained, but init now also configures
   the new remote backends as well as downloads modules. It is the single
   command to initialize a new or existing Terraform configuration.
 * provisioners: All provisioners now respond very quickly to interrupts for
   fast cancellation. ([#10934](https://github.com/hashicorp/terraform/issues/10934))
 * provider/aws: Set aws_db_cluster to snapshot by default ([#11668](https://github.com/hashicorp/terraform/issues/11668))
 * provider/aws: Enable final snapshots for aws_rds_cluster by default ([#11694](https://github.com/hashicorp/terraform/issues/11694))
 * provider/aws: Enable snapshotting by default on aws_redshift_cluster ([#11695](https://github.com/hashicorp/terraform/issues/11695))
 * provider/vault: read vault token from `~/.vault-token` as a fallback for the
   `VAULT_TOKEN` environment variable. ([#11529](https://github.com/hashicorp/terraform/issues/11529))

BUG FIXES:

 * provider/datadog: Default notify_no_data on datadog_monitor to false ([#11903](https://github.com/hashicorp/terraform/issues/11903))

## 0.8.8 (March 2, 2017)

BACKWARDS INCOMPATIBILITIES / NOTES:
 * provider/aws: Potential breaking change for `root_block_device` ([#12379](https://github.com/hashicorp/terraform/issues/12379))

FEATURES:

 * **New Provider:**  `spotinst` ([#5001](https://github.com/hashicorp/terraform/issues/5001))
 * **New Interpolation:**  `slice` ([#9729](https://github.com/hashicorp/terraform/issues/9729))
 * **New Data Source:**  `aws_sns_topic` ([#11752](https://github.com/hashicorp/terraform/issues/11752))
 * **New Data Source:**  `openstack_images_image_v2` ([#12097](https://github.com/hashicorp/terraform/issues/12097))
 * **New Resource:**  `aws_elastic_beanstalk_application_version` ([#5770](https://github.com/hashicorp/terraform/issues/5770))
 * **New Resource:**  `aws_cloudwatch_log_destination` ([#11940](https://github.com/hashicorp/terraform/issues/11940))
 * **New Resource:**  `aws_cloudwatch_log_destination_policy` ([#11940](https://github.com/hashicorp/terraform/issues/11940))
 * **New Resource:**  `aws_codepipeline` ([#11814](https://github.com/hashicorp/terraform/issues/11814))
 * **New Resource:**  `aws_egress_only_internet_gateway` ([#10538](https://github.com/hashicorp/terraform/issues/10538))
 * **New Resource:**  `datadog_user`  ([#12268](https://github.com/hashicorp/terraform/issues/12268))
 * **New Resource:**  `digitalocean_loadbalancer` ([#12077](https://github.com/hashicorp/terraform/issues/12077))
 * **New Resource:**  `openstack_images_image_v2` ([#11942](https://github.com/hashicorp/terraform/issues/11942))
 * **New Resource:**  `openstack_compute_floatingip_associate_v2` ([#12190](https://github.com/hashicorp/terraform/issues/12190))

IMPROVEMENTS:

 * provider/aws: Add support for AWS EBS Elastic Volumes ([#11981](https://github.com/hashicorp/terraform/issues/11981))
 * provider/aws: Allow aws_instances to be resized rather than forcing a new instance ([#11998](https://github.com/hashicorp/terraform/issues/11998))
 * provider/aws: Report bucket name in S3 Error message ([#12122](https://github.com/hashicorp/terraform/issues/12122))
 * provider/aws: Implement IPV6 Support for ec2 / VPC ([#10538](https://github.com/hashicorp/terraform/issues/10538))
 * provider/aws: Add support for import of aws_elasticsearch_domain ([#12330](https://github.com/hashicorp/terraform/issues/12330))
 * provider/aws: improve redshift cluster validation ([#12313](https://github.com/hashicorp/terraform/issues/12313))
 * provider/aws: Support IAM role attachment and replacement for existing EC2 instance ([#11852](https://github.com/hashicorp/terraform/issues/11852))
 * provider/azurerm: Auto base64encode virtual_machine custom data ([#12164](https://github.com/hashicorp/terraform/issues/12164))
 * provider/datadog: add support for new host delay to the datadog_monitor resource ([#11975](https://github.com/hashicorp/terraform/issues/11975))
 * provider/datadog: Upgrade to Datadog API v2 ([#12098](https://github.com/hashicorp/terraform/issues/12098))
 * provider/fastly: Make Backends optional if used in VCL ([#12025](https://github.com/hashicorp/terraform/issues/12025))
 * provider/fastly: Add support for custom `response_object` ([#12032](https://github.com/hashicorp/terraform/issues/12032))
 * provider/google: Add support for maintenance window in `sql_database_instance` ([#12042](https://github.com/hashicorp/terraform/issues/12042))
 * provider/google: google_project supports billing account ([#11653](https://github.com/hashicorp/terraform/issues/11653))
 * provider/openstack: Don't allow floating IP and port ([#12099](https://github.com/hashicorp/terraform/issues/12099))
 * provider/openstack: Enable HTTP Logging ([#12089](https://github.com/hashicorp/terraform/issues/12089))
 * provider/openstack: Add Additional Targets for LBaaS v1 Member ([#12266](https://github.com/hashicorp/terraform/issues/12266))
 * provider/openstack: Redesign openstack_blockstorage_volume_attach_v2 ([#12071](https://github.com/hashicorp/terraform/issues/12071))
 * provider/pagerduty: Import support for service integrations ([#12141](https://github.com/hashicorp/terraform/issues/12141))
 * provider/pagerduty: Updated implementation of pagerduty_vendor & pagerduty_service_integration ([#12357](https://github.com/hashicorp/terraform/issues/12357))
 * provider/random_id: Add prefix attribute ([#12016](https://github.com/hashicorp/terraform/issues/12016))
 * provider/statuscake: Add support for Port in statuscake_test ([#11966](https://github.com/hashicorp/terraform/issues/11966))

BUG FIXES:

 * core: Fix a hang that could occur at the end of a Terraform command with custom plugins used ([#12048](https://github.com/hashicorp/terraform/issues/12048))
 * command/fmt: Fix incorrect formatting with single line object following complex object ([#12049](https://github.com/hashicorp/terraform/issues/12049))
 * command/state: `-backup` flags work with `mv` and `rm` ([#12156](https://github.com/hashicorp/terraform/issues/12156))
 * provider/aws: add bucket name to delete error notification ([#11952](https://github.com/hashicorp/terraform/issues/11952))
 * provider/aws: Use proper Set for source.Auth in resource_aws_codebuild_project ([#11741](https://github.com/hashicorp/terraform/issues/11741))
 * provider/aws: aws_ecs_service should output service name along with err ([#12072](https://github.com/hashicorp/terraform/issues/12072))
 * provider/aws: Add VRRP to allowed protocols in network ACL rules ([#12107](https://github.com/hashicorp/terraform/issues/12107))
 * provider/aws: Add owner_account option to aws_redshift_cluster ([#12062](https://github.com/hashicorp/terraform/issues/12062))
 * provider/aws: Update of inspector_assessment_target should use ARN not Name ([#12115](https://github.com/hashicorp/terraform/issues/12115))
 * provider/aws: Fix the panic in ssm_association with parameters ([#12215](https://github.com/hashicorp/terraform/issues/12215))
 * provider/aws: Fix update of environment_variable in codebuild_project ([#12169](https://github.com/hashicorp/terraform/issues/12169))
 * provider/aws: Refresh aws_autoscaling_schedule from state when autoscaling_group not found ([#12312](https://github.com/hashicorp/terraform/issues/12312))
 * provider/aws: No longer ForceNew resource on lambda_function runtime update ([#12329](https://github.com/hashicorp/terraform/issues/12329))
 * provider/aws: reading multiple pages of aws_efs_file_system tags ([#12328](https://github.com/hashicorp/terraform/issues/12328))
 * provider/aws: Refresh cloudwatch log subscription filter on 404 ([#12333](https://github.com/hashicorp/terraform/issues/12333))
 * provider/aws: more details on which s3 bucket had an error ([#12314](https://github.com/hashicorp/terraform/issues/12314))
 * provider/azurerm: Ignore case on protocol and allocation types ([#12176](https://github.com/hashicorp/terraform/issues/12176))
 * provider/cloudflare: add validation for proxied record types ([#11993](https://github.com/hashicorp/terraform/issues/11993))
 * provider/datadog: Adding default values to datadog_monitor ([#12168](https://github.com/hashicorp/terraform/issues/12168))
 * provider/google: make local_traffic_selector computed ([#11631](https://github.com/hashicorp/terraform/issues/11631))
 * provider/google: Write the raw disk encryption key in the state file to avoid diffs on plan ([#12068](https://github.com/hashicorp/terraform/issues/12068))
 * provider/google: fix url map test and update logic ([#12317](https://github.com/hashicorp/terraform/issues/12317))
 * provider/openstack: Rename provider to loadbalancer_provider ([#12239](https://github.com/hashicorp/terraform/issues/12239))
 * provider/pagerduty: Setting incident_urgency_rule as optional ([#12211](https://github.com/hashicorp/terraform/issues/12211))
 * provider/profitbricks: Fixing how primary_nic is added to profitbricks server ([#12197](https://github.com/hashicorp/terraform/issues/12197))
 * state/azure: add environment option for non-public cloud usage ([#12364](https://github.com/hashicorp/terraform/issues/12364))

## 0.8.7 (February 15, 2017)

BACKWARDS INCOMPATIBILITIES / NOTES:

 * provider/aws: `kinesis_endpoint` & `dynamodb_endpoint` fields in the provider schema were deprecated in favour of `kinesis` & `dynamodb` inside the `endpoints` block. Deprecated fields will be removed in 0.9 ([#11768](https://github.com/hashicorp/terraform/issues/11768))

FEATURES:

 * **New Interpolation:**  `slice` ([#9729](https://github.com/hashicorp/terraform/issues/9729))
 * **New Provider:**  `arukas` ([#11171](https://github.com/hashicorp/terraform/issues/11171))
 * **New Data Source:**  `aws_db_instance` ([#11717](https://github.com/hashicorp/terraform/issues/11717))
 * **New Data Source:**  `aws_vpn_gateway` ([#11886](https://github.com/hashicorp/terraform/issues/11886))
 * **New Data Source:**  `consul_agent_self`, `consul_catalog_service`, `consul_catalog_services`, `consul_catalog_nodes` ([#11729](https://github.com/hashicorp/terraform/pull/11729))
 * **New Data Source:**  `google_compute_zones` ([#11954](https://github.com/hashicorp/terraform/issues/11954))
 * **New Resource:**  `aws_elasticsearch_domain_policy` ([#8648](https://github.com/hashicorp/terraform/issues/8648))
 * **New Resource:**  `aws_vpc_peering_connection_accepter` ([#11505](https://github.com/hashicorp/terraform/issues/11505))
 * **New Resource:**  `aws_config_config_rule` ([#5850](https://github.com/hashicorp/terraform/issues/5850))
 * **New Resource:**  `aws_config_configuration_recorder` ([#5850](https://github.com/hashicorp/terraform/issues/5850))
 * **New Resource:**  `aws_config_configuration_recorder_status` ([#5850](https://github.com/hashicorp/terraform/issues/5850))
 * **New Resource:**  `aws_config_delivery_channel` ([#5850](https://github.com/hashicorp/terraform/issues/5850))
 * **New Resource:**  `azurerm_container_service` ([#10820](https://github.com/hashicorp/terraform/issues/10820))
 * **New Resource:**  `vault_policy` ([#10980](https://github.com/hashicorp/terraform/issues/10980))

IMPROVEMENTS:

 * provider/aws: Update aws_ssm_document to include `document_type`, `latest_version` and `default_version` ([#11671](https://github.com/hashicorp/terraform/issues/11671))
 * provider/aws: Support import of aws_opsworks_instance ([#11783](https://github.com/hashicorp/terraform/issues/11783))
 * provider/aws Add S3 bucket object tag support ([#11344](https://github.com/hashicorp/terraform/issues/11344))
 * provider/aws: Add validation for aws_iam_role ([#11915](https://github.com/hashicorp/terraform/issues/11915))
 * provider/fastly Allows for conditional settings across fastly ([#11843](https://github.com/hashicorp/terraform/issues/11843))
 * provider/openstack: Allow OpenStack SSL certs + keys to take path or content ([#10271](https://github.com/hashicorp/terraform/issues/10271))
 * provider/pagerduty: Add support for `incident_urgency_rule`, `support_hours` and `scheduled_actions` to `pagerduty_service` ([#11856](https://github.com/hashicorp/terraform/issues/11856))
 * provider/rancher: parse Rancher client cli.json config file ([#11658](https://github.com/hashicorp/terraform/issues/11658))
 * provider/vault: Use Vault api.DefaultConfig() ([#11523](https://github.com/hashicorp/terraform/issues/11523))

Bug FIXES:

 * core: resources that depend on create-before-destroy resources don't create cycles ([#11753](https://github.com/hashicorp/terraform/issues/11753))
 * core: create-before-destroy resources with a count > 1 create proper edges ([#11753](https://github.com/hashicorp/terraform/issues/11753))
 * core: fix "diffs didn't match issue" for removing or empty collections that force new ([#11732](https://github.com/hashicorp/terraform/issues/11732))
 * core: module sources ended in archive extensions without a "." won't be treated as archives ([#11438](https://github.com/hashicorp/terraform/issues/11438))
 * core: destroy ordering of resources within modules is correct ([#11765](https://github.com/hashicorp/terraform/issues/11765))
 * core: Fix crash if count interpolates into a non-int ([#11864](https://github.com/hashicorp/terraform/issues/11864))
 * core: Targeting a module will properly exclude untargeted module outputs ([#11291](https://github.com/hashicorp/terraform/issues/11291))
 * state/remote/s3: Fix Bug with Assume Role for Federated IAM Account ([#10067](https://github.com/hashicorp/terraform/issues/10067))
 * provider/aws: Fix security_group_rule resource timeout errors ([#11809](https://github.com/hashicorp/terraform/issues/11809))
 * provider/aws: Fix diff suppress function for aws_db_instance ([#11909](https://github.com/hashicorp/terraform/issues/11909))
 * provider/aws: Fix default values for AMI volume size ([#11842](https://github.com/hashicorp/terraform/issues/11842))
 * provider/aws: Fix aws_db_event_subscription import ([#11744](https://github.com/hashicorp/terraform/issues/11744))
 * provider/aws: Respect 400 returned from AWS API on RDS Cluster termination ([#11795](https://github.com/hashicorp/terraform/issues/11795))
 * provider/aws: Raise the codebuild_project create timeout ([#11777](https://github.com/hashicorp/terraform/issues/11777))
 * provider/aws: Make aws_dms_endpoint database_name optional ([#11792](https://github.com/hashicorp/terraform/issues/11792))
 * provider/aws: Bump Create and Delete timeouts to 60 mins on directory_service ([#11793](https://github.com/hashicorp/terraform/issues/11793))
 * provider/aws: aws_codecommit_trigger fix typo that causes serialization to fail when events is non-empty ([#11839](https://github.com/hashicorp/terraform/issues/11839))
 * provider/aws: Fix bug to allow update of maintenance_window in elasticache_replication_group ([#11850](https://github.com/hashicorp/terraform/issues/11850))
 * provider/azurerm: Don't push an empty set of ssh keys to virtual machine or they cannot be ammended ([#11804](https://github.com/hashicorp/terraform/issues/11804))
 * provider/azurerm: Refresh from state when VM Extension Resource not found ([#11894](https://github.com/hashicorp/terraform/issues/11894))
 * provider/cloudstack: Ensure consistent hashes of `cloudstack_port_forward` forward items. ([#11546](https://github.com/hashicorp/terraform/issues/11546))
 * provider/google: set additional_zones to computed and disallow the original zone from appearing in the list ([#11650](https://github.com/hashicorp/terraform/issues/11650))
 * provider/google: set subnetwork_project to computed ([#11646](https://github.com/hashicorp/terraform/issues/11646))
 * provider/openstack BlockStorage v1 availability_zone Fix ([#11949](https://github.com/hashicorp/terraform/issues/11949))

## 0.8.6 (07 February 2017)

BACKWARDS INCOMPATIBILITIES / NOTES:

 * provider/aws: `aws_appautoscaling_policy` no longer has default values for `scalable_dimension` and `service_namespace`


FEATURES:

 * **New Data Source:**  `aws_kms_secret` ([#11460](https://github.com/hashicorp/terraform/issues/11460))
 * **New Data Source:**  `aws_ecs_task_definition` ([#8509](https://github.com/hashicorp/terraform/issues/8509))
 * **New Data Source:**  `aws_ecs_cluster` ([#11558](https://github.com/hashicorp/terraform/issues/11558))
 * **New Data Source:**  `aws_partition` ([#11675](https://github.com/hashicorp/terraform/issues/11675))
 * **New Data Source:**  `pagerduty_escalation_policy` ([#11616](https://github.com/hashicorp/terraform/issues/11616))
 * **New Data Source:**  `pagerduty_schedule` ([#11614](https://github.com/hashicorp/terraform/issues/11614))
 * **New Data Source:**  `profitbricks_datacenter` ([#11520](https://github.com/hashicorp/terraform/issues/11520))
 * **New Data Source:**  `profitbricks_location` ([#11520](https://github.com/hashicorp/terraform/issues/11520))
 * **New Data Source:**  `profitbricks_image` ([#11520](https://github.com/hashicorp/terraform/issues/11520))
 * **New Resource:**  `aws_sfn_activity` ([#11420](https://github.com/hashicorp/terraform/issues/11420))
 * **New Resource:**  `aws_sfn_state_machine` ([#11420](https://github.com/hashicorp/terraform/issues/11420))
 * **New Resource:**  `aws_codebuild_project` ([#11560](https://github.com/hashicorp/terraform/issues/11560))
 * **New Resource:**  `aws_dms_certificate` ([#11122](https://github.com/hashicorp/terraform/issues/11122))
 * **New Resource:**  `aws_dms_endpoint` ([#11122](https://github.com/hashicorp/terraform/issues/11122))
 * **New Resource:**  `aws_dms_replication_instance` ([#11122](https://github.com/hashicorp/terraform/issues/11122))
 * **New Resource:**  `aws_dms_replication_subnet_group` ([#11122](https://github.com/hashicorp/terraform/issues/11122))
 * **New Resource:**  `aws_dms_replication_subnet_group` ([#11122](https://github.com/hashicorp/terraform/issues/11122))
 * **New Resource:**  `pagerduty_addon` ([#11620](https://github.com/hashicorp/terraform/issues/11620))


IMPROVEMENTS:

 * core: Interaction with Atlas now supports the `ATLAS_TLS_NOVERIFY` environment variable ([#11576](https://github.com/hashicorp/terraform/issues/11576))
 * provider/aws: Add EBS Volume support for EMR Instance Groups ([#11411](https://github.com/hashicorp/terraform/issues/11411))
 * provider/aws: Add support for policy to AWS provider assume_role ([#11501](https://github.com/hashicorp/terraform/issues/11501))
 * provider/aws: Add support for more sns_topic_subscription parameters on import command ([#10408](https://github.com/hashicorp/terraform/issues/10408))
 * provider/aws: Add support for Sever Side Encryption with default S3 KMS key to `aws_s3_bucket_object` ([#11261](https://github.com/hashicorp/terraform/issues/11261))
 * provider/aws: Add support for Cross Region RDS Cluster Replica ([#11428](https://github.com/hashicorp/terraform/issues/11428))
 * provider/aws: Add sensitive attribute in master_password ([#11584](https://github.com/hashicorp/terraform/issues/11584))
 * provider/aws: Application Auto Scaling now supports scaling an Amazon EC2 Spot fleet ([#8697](https://github.com/hashicorp/terraform/issues/8697))
 * provider/aws: Add tag support to DynamoDb tables ([#11617](https://github.com/hashicorp/terraform/issues/11617))
 * provider/aws: Provide the certificate ID in the aws data source ([#11693](https://github.com/hashicorp/terraform/issues/11693))
 * provider/aws: Wait for instance_profile creation to complete ([#11678](https://github.com/hashicorp/terraform/issues/11678))
 * provider/azurerm: Add support for scale sets overprovision ([#11516](https://github.com/hashicorp/terraform/issues/11516))
 * provider/azurerm: support import for load balancer and sub resources ([#11610](https://github.com/hashicorp/terraform/issues/11610))
 * provider/fastly: Adds papertrail logging ([#11491](https://github.com/hashicorp/terraform/issues/11491))
 * provider/fastly: Adds format_version for s3logging ([#11725](https://github.com/hashicorp/terraform/issues/11725))
 * provider/fastly: Adds healthcheck service ([#11709](https://github.com/hashicorp/terraform/issues/11709))
 * provider/google: allow instance group managers in region other than project ([#11294](https://github.com/hashicorp/terraform/issues/11294))
 * provider/google: Add second generation disk specification options ([#11571](https://github.com/hashicorp/terraform/issues/11571))
 * provider/google: remote_traffic_selector for google_compute_vpn_tunnel ([#11020](https://github.com/hashicorp/terraform/issues/11020))
 * provider/nomad: Update jobspec dependency to allow parsing parameterized nomad jobfiles ([#11691](https://github.com/hashicorp/terraform/issues/11691))
 * provider/google: No default root user for SQL ([#11590](https://github.com/hashicorp/terraform/issues/11590))
 * provider/opsgenie: Descriptions for Teams ([#11391](https://github.com/hashicorp/terraform/issues/11391))
 * provider/rancher: rancher_registration_token add image parameter ([#11551](https://github.com/hashicorp/terraform/issues/11551))
 * provider/rancher: allow for importing resources using environment ID to target ([#11688](https://github.com/hashicorp/terraform/issues/11688))

BUG FIXES:

 * core: Remove missed subfields when parent list is removed ([#11498](https://github.com/hashicorp/terraform/issues/11498))
 * command/fmt: Trailing blocks of comments at the end of files are formatted properly ([#11585](https://github.com/hashicorp/terraform/issues/11585))
 * provider/aws: Fix issue with `path` not updated when modifying AWS API Gateway Resource ([#11443](https://github.com/hashicorp/terraform/issues/11443))
 * provider/aws: Fix AWS Lambda Qualifier Regexp for `aws_lambda_permission` ([#11383](https://github.com/hashicorp/terraform/issues/11383))
 * provider/aws: allow destroy of LB stickiness policy with missing LB ([#11462](https://github.com/hashicorp/terraform/issues/11462))
 * provider/aws: ECS Placement constraints fix ([#11475](https://github.com/hashicorp/terraform/issues/11475))
 * provider/aws: retry kms_key CreateKey if arn in policy not yet seen ([#11509](https://github.com/hashicorp/terraform/issues/11509))
 * provider/aws: Fix ALB Listener Rule Import ([#1174](https://github.com/hashicorp/terraform/issues/1174))
 * provider/aws: Fix issue with ECS Placement Strat. and type casing ([#11565](https://github.com/hashicorp/terraform/issues/11565))
 * provider/aws: aws_route53_record import error processing ([#11603](https://github.com/hashicorp/terraform/issues/11603))
 * provider/aws: Fix panic in aws_rds_cluster missing parameter error message ([#11600](https://github.com/hashicorp/terraform/issues/11600))
 * provider/aws: Succeed creating aws_volume_attachment if identical attachment exists ([#11060](https://github.com/hashicorp/terraform/issues/11060))
 * provider/aws: Guard against panic in aws_vpc_endpoint_association ([#11613](https://github.com/hashicorp/terraform/issues/11613))
 * provider/aws: Allow root volume size changes in aws_instance ([#11619](https://github.com/hashicorp/terraform/issues/11619))
 * provider/aws: Fix spot instance request block device configs ([#11649](https://github.com/hashicorp/terraform/issues/11649))
 * provider/aws: Fix validation issues for onceAWeek and onceADay validation functions ([#11679](https://github.com/hashicorp/terraform/issues/11679))
 * provider/aws: Return route_table_id from aws_route_table data source ([#11703](https://github.com/hashicorp/terraform/issues/11703))
 * provider/aws: validate aws_alb_target_group name is less than 32 characters ([#11699](https://github.com/hashicorp/terraform/issues/11699))
 * provider/azurerm: Scale Sets Load balancer pools should not be computed ([#11516](https://github.com/hashicorp/terraform/issues/11516))
 * provider/azurerm: Scale Sets ip configuration handling and update support for load balancer backend pools. ([#11516](https://github.com/hashicorp/terraform/issues/11516))
 * provider/azurerm: check if lb sub resources exist when reading ([#11553](https://github.com/hashicorp/terraform/issues/11553))
 * provider/google: Fix master_instance_name to prevent slave rebuilds ([#11477](https://github.com/hashicorp/terraform/issues/11477))
 * provider/google: Refresh google_compute_instance machine_type on read ([#11645](https://github.com/hashicorp/terraform/issues/11645))
 * provider/google: Added forceNew on accessConfig in google_compute_instance_template ([#11548](https://github.com/hashicorp/terraform/issues/11548))
 * provider/ignition: Allow to add authorized keys without user creation ([#11406](https://github.com/hashicorp/terraform/issues/11406))
 * provider/ignition: mount and path are mutually exclusive ([#11409](https://github.com/hashicorp/terraform/issues/11409))
 * provider/ns1: Fix "use_client_subnet" in ns1_record ([#11368](https://github.com/hashicorp/terraform/issues/11368))
 * provider/openstack: Remove Default Security Group Rules on Create ([#11466](https://github.com/hashicorp/terraform/issues/11466))
 * provider/pagerduty: Allow timeouts to be disabled (pagerduty_service) ([#11483](https://github.com/hashicorp/terraform/issues/11483))
 * provider/rancher: Use environment specific client for accessing resources ([#11503](https://github.com/hashicorp/terraform/issues/11503))
 * provider/rancher: Refresh rancher stack from state on delete ([#11539](https://github.com/hashicorp/terraform/issues/11539))
 * provider/rancher: Refresh rancher token and registry from state on not found ([#11543](https://github.com/hashicorp/terraform/issues/11543))
 * provider/rancher: return error when Rancher template not found ([#11544](https://github.com/hashicorp/terraform/issues/11544))
 * provider/rancher: rancher_stack set docker_compose and rancher_compose ([#11550](https://github.com/hashicorp/terraform/issues/11550))
 * provider/rancher: Handle deleted/purged resources from Rancher ([#11607](https://github.com/hashicorp/terraform/issues/11607))
 * provider/statuscake: Remove computed from statuscake_test timeout parameter ([#11541](https://github.com/hashicorp/terraform/issues/11541))
 * provider/vsphere: vSphere virtual machine don't ignore VM power on errors ([#11604](https://github.com/hashicorp/terraform/issues/11604))
 * provisioner/remote-exec: Revert change in 0.8.5 that treated each line as a script since that doesn't work for stateful scripts. ([#11692](https://github.com/hashicorp/terraform/issues/11692))
 * provisioner/chef: Attributes JSON coming from computed source validates ([#11502](https://github.com/hashicorp/terraform/issues/11502))

## 0.8.5 (26 January 2017)

BACKWARDS INCOMPATIBILITIES / NOTES:

 * provider/aws: We no longer prefix an ECR repository address with `https://`
 * provider/google: `google_project` has undergone significant changes. Existing configs and state should continue to work as they always have, but new configs and state will exhibit some new behaviour, including actually creating and deleting projects, instead of just referencing them. See https://www.terraform.io/docs/providers/google/r/google_project.html for more details.

FEATURES:

 * **New Data Source:**  `aws_autoscaling_groups` ([#11303](https://github.com/hashicorp/terraform/issues/11303))
 * **New Data Source:**  `aws_elb_hosted_zone_id ` ([#11027](https://github.com/hashicorp/terraform/issues/11027))
 * **New Data Source:**  `aws_instance` ([#11272](https://github.com/hashicorp/terraform/issues/11272))
 * **New Data Source:**  `aws_canonical_user_id` ([#11332](https://github.com/hashicorp/terraform/issues/11332))
 * **New Data Source:**  `aws_vpc_endpoint` ([#11323](https://github.com/hashicorp/terraform/issues/11323))
 * **New Provider:**  `profitbricks` ([#7943](https://github.com/hashicorp/terraform/issues/7943))
 * **New Provider:**  `alicloud` ([#11235](https://github.com/hashicorp/terraform/issues/11235))
 * **New Provider:**  `ns1` ([#10782](https://github.com/hashicorp/terraform/issues/10782))
 * **New Resource:**  `aws_inspector_assessment_target` ([#11217](https://github.com/hashicorp/terraform/issues/11217))
 * **New Resource:**  `aws_inspector_assessment_template` ([#11217](https://github.com/hashicorp/terraform/issues/11217))
 * **New Resource:**  `aws_inspector_resource_group` ([#11217](https://github.com/hashicorp/terraform/issues/11217))
 * **New Resource:**  `google_project_iam_policy` ([#10425](https://github.com/hashicorp/terraform/issues/10425))
 * **New Resource:**  `google_project_services` ([#10425](https://github.com/hashicorp/terraform/issues/10425))
 * **New Interpolation Function:**  `pathexpand()` ([#11277](https://github.com/hashicorp/terraform/issues/11277))

IMPROVEMENTS:

 * command/fmt: Single line objects (such as `variable "foo" {}`) aren't separated by newlines
 * provider/aws: Add 'route_table_id' to route_table data source ([#11157](https://github.com/hashicorp/terraform/pull/11157))
 * provider/aws: Add Support for aws_cloudwatch_metric_alarm extended statistic ([#11193](https://github.com/hashicorp/terraform/issues/11193))
 * provider/aws: Make the type of a route53_record modifiable without recreating the resource ([#11164](https://github.com/hashicorp/terraform/issues/11164))
 * provider/aws: Add Placement Strategy to aws_ecs_service resource ([#11201](https://github.com/hashicorp/terraform/issues/11201))
 * provider/aws: Add support for placement_constraint to aws_ecs_service ([#11242](https://github.com/hashicorp/terraform/issues/11242))
 * provider/aws: allow ALB target group stickiness to be enabled/disabled ([#11251](https://github.com/hashicorp/terraform/issues/11251))
 * provider/aws: ALBs now wait for provisioning to complete before proceeding ([#11333](https://github.com/hashicorp/terraform/issues/11333))
 * provider/aws: Add support for setting MSSQL Timezone in aws_db_instance ([#11247](https://github.com/hashicorp/terraform/issues/11247))
 * provider/aws: CloudFormation YAML template support ([#11121](https://github.com/hashicorp/terraform/issues/11121))
 * provider/aws: Remove hardcoded https from the ecr repository ([#11307](https://github.com/hashicorp/terraform/issues/11307))
 * provider/aws: Implement CloudFront Lambda Function Associations ([#11291](https://github.com/hashicorp/terraform/issues/11291))
 * provider/aws: Remove MaxFrameRate default on ElasticTranscoderPreset ([#11340](https://github.com/hashicorp/terraform/issues/11340))
 * provider/aws: Allow ARN Identifier to be set for different partitions ([#11359](https://github.com/hashicorp/terraform/issues/11359))
 * provider/aws: Allow bypassing region validation ([#11358](https://github.com/hashicorp/terraform/issues/11358))
 * provider/aws: Added a s3_bucket domain name attribute ([#10088](https://github.com/hashicorp/terraform/issues/10088))
 * provider/aws: Add DiffSupressFunction to aws_db_instance's engine_version ([#11369](https://github.com/hashicorp/terraform/issues/11369))
 * provider/archive: Adding support for multiple source contents ([#11271](https://github.com/hashicorp/terraform/issues/11271))
 * provider/azurerm: add caching support for virtual_machine data_disks ([#11142](https://github.com/hashicorp/terraform/issues/11142))
 * provider/azurerm: make lb sub resources idempotent ([#11128](https://github.com/hashicorp/terraform/issues/11128))
 * provider/cloudflare: Add verification for record types and content ([#11197](https://github.com/hashicorp/terraform/issues/11197))
 * provider/datadog: Add aggregator method to timeboard graph resource ([#11206](https://github.com/hashicorp/terraform/issues/11206))
 * provider/fastly Add request_condition to backend definition ([#11238](https://github.com/hashicorp/terraform/issues/11238))
 * provider/google: Add subnetwork_project field to enable cross-project networking in instance templates ([#11110](https://github.com/hashicorp/terraform/issues/11110))
 * provider/google: Add support for encrypting a disk ([#11167](https://github.com/hashicorp/terraform/issues/11167))
 * provider/google: Add support for session_affinity to google_compute_region_backend_service ([#11228](https://github.com/hashicorp/terraform/issues/11228))
 * provider/google: Allow additional zones to be configured in GKE ([#11018](https://github.com/hashicorp/terraform/issues/11018))
 * provider/ignition: Allow empty dropin and content for systemd_units ([#11327](https://github.com/hashicorp/terraform/issues/11327))
 * provider/openstack: LoadBalancer Security Groups ([#11074](https://github.com/hashicorp/terraform/issues/11074))
 * provider/openstack: Volume Attachment Updates ([#11285](https://github.com/hashicorp/terraform/issues/11285))
 * provider/scaleway improve bootscript data source ([#11183](https://github.com/hashicorp/terraform/issues/11183))
 * provider/statuscake: Add support for StatusCake confirmation servers ([#11179](https://github.com/hashicorp/terraform/issues/11179))
 * provider/statuscake: Add support for Updating StatusCake contact_ids ([#7115](https://github.com/hashicorp/terraform/issues/7115))
 * provisioner/chef: Add support for named run-lists when using policyfiles ([#11215](https://github.com/hashicorp/terraform/issues/11215))
 * core: Add basic HTTP Auth for remote state backend ([#11301](https://github.com/hashicorp/terraform/issues/11301))

BUG FIXES:

 * command/fmt: Multiple `#` comments won't be separated by newlines. ([#11209](https://github.com/hashicorp/terraform/issues/11209))
 * command/fmt: Lists with a heredoc element that starts on the same line as the opening brace is formatted properly. ([#11208](https://github.com/hashicorp/terraform/issues/11208))
 * command/import: Provider configuration inheritance into modules works properly ([#11393](https://github.com/hashicorp/terraform/issues/11393))
 * command/import: Update help text to note that `-var` and `-var-file` work
 * provider/aws: Fix panic when querying VPC's main route table via data source ([#11134](https://github.com/hashicorp/terraform/issues/11134))
 * provider/aws: Allow creating aws_codecommit repository outside of us-east-1 ([#11177](https://github.com/hashicorp/terraform/issues/11177))
 * provider/aws: Fix issue destroying or updating CloudFront due to missing Lambda Function Associations parameters ([#11291](https://github.com/hashicorp/terraform/issues/11291))
 * provider/aws: Correct error messages are now returned if an `aws_autoscaling_lifecycle_hook` fails during creation ([#11360](https://github.com/hashicorp/terraform/issues/11360))
 * provider/aws: Fix issue updating/destroying Spot Fleet requests when using `terminate_instances_with_expiration` ([#10953](https://github.com/hashicorp/terraform/issues/10953))
 * provider/azurerm: use configured environment for storage clients ([#11159](https://github.com/hashicorp/terraform/issues/11159))
 * provider/google: removes region param from google_compute_backend_service ([#10903](https://github.com/hashicorp/terraform/issues/10903))
 * provider/ignition: allowing empty systemd.content when a dropin is provided ([#11216](https://github.com/hashicorp/terraform/issues/11216))
 * provider/openstack: Increase deletion timeout for router interfaces ([#11250](https://github.com/hashicorp/terraform/issues/11250))
 * provider/openstack: Fix Instance Metadata Deletion ([#11252](https://github.com/hashicorp/terraform/issues/11252))
 * provider/scaleway: Rename Scaleway provider parameters to match more closely to the API ([#10874](https://github.com/hashicorp/terraform/issues/10874))
 * provider/vault: Remove user input for optional vault provider fields ([#11082](https://github.com/hashicorp/terraform/issues/11082))
 * provider/vsphere: Set deviceID to 0 if one 1 network interface in vsphere_virtual_machine ([#8276](https://github.com/hashicorp/terraform/issues/8276))
 * provisioner/remote-exec: fail on first inline script with bad exit code ([#11155](https://github.com/hashicorp/terraform/issues/11155))

## 0.8.4 (January 11, 2017)

BACKWARDS INCOMPATIBILITIES / NOTES:

 * We have removed the `Arukas` provider that was added in v0.8.3 for this release. Unfortunately we found the
 new provider included a dependency that would not compile and run on Windows operating systems. For now the
 provider has been removed and we hope to work to reintroduce it for all platforms in the near future. Going forward we will also be taking additional steps in our build testing to ensure Terraform builds on all platforms before release.

## 0.8.3 (January 10, 2017)

FEATURES:

 * **New Provider:**  `Arukas` ([#10862](https://github.com/hashicorp/terraform/issues/10862))
 * **New Provider:**  `Ignition` ([#6189](https://github.com/hashicorp/terraform/issues/6189))
 * **New Provider:**  `OpsGenie` ([#11012](https://github.com/hashicorp/terraform/issues/11012))
 * **New Data Source:**  `aws_vpc_peering_connection` ([#10913](https://github.com/hashicorp/terraform/issues/10913))
 * **New Resource:**  `aws_codedeploy_deployment_config` ([#11062](https://github.com/hashicorp/terraform/issues/11062))
 * **New Resource:**  `azurerm_container_registry` ([#10973](https://github.com/hashicorp/terraform/issues/10973))
 * **New Resource:**  `azurerm_eventhub_authorization_rule` ([#10971](https://github.com/hashicorp/terraform/issues/10971))
 * **New Resource:**  `azurerm_eventhub_consumer_group` ([#9902](https://github.com/hashicorp/terraform/issues/9902))

IMPROVEMENTS:

 * command/fmt: Show filename on parse error ([#10923](https://github.com/hashicorp/terraform/issues/10923))
 * provider/archive: `archive_file` now exports `output_md5` attribute in addition to existing SHA1 and Base64 SHA256 hashes. ([#10851](https://github.com/hashicorp/terraform/issues/10851))
 * provider/aws: Add `most_recent` to the `ebs_snapshot` data source ([#10986](https://github.com/hashicorp/terraform/issues/10986))
 * provider/aws: Add support for instance tenancy in `aws_opsworks_instance` ([#10885](https://github.com/hashicorp/terraform/issues/10885))
 * provider/aws: Added a validation for security group rule types ([#10864](https://github.com/hashicorp/terraform/issues/10864))
 * provider:aws: Add support for updating aws_emr_cluster parameters ([#11008](https://github.com/hashicorp/terraform/issues/11008))
 * provider/aws: Add Placement Constraints to `aws_ecs_task_definition` ([#11030](https://github.com/hashicorp/terraform/issues/11030))
 * provider/aws: Increasing timeout for redshift cluster creation to 75 minutes ([#11041](https://github.com/hashicorp/terraform/issues/11041))
 * provider/aws: Add support for content_handling to aws_api_gateway_integration_response ([#11002](https://github.com/hashicorp/terraform/issues/11002))
 * provider/aws: Add S3 bucket name validation ([#11116](https://github.com/hashicorp/terraform/issues/11116))
 * provider/aws: Add Route53 Record type validation ([#11119](https://github.com/hashicorp/terraform/issues/11119))
 * provider/azurerm: support non public clouds ([#11026](https://github.com/hashicorp/terraform/issues/11026))
 * provider/azurerm: Azure resource providers which are already registered are no longer re-registered. ([#10991](https://github.com/hashicorp/terraform/issues/10991))
 * provider/docker: Add network create --internal flag support ([#10932](https://github.com/hashicorp/terraform/issues/10932))
 * provider/docker: Add support for a list of pull_triggers within the docker_image resource. ([#10845](https://github.com/hashicorp/terraform/issues/10845))
 * provider/pagerduty Add delete support to `pagerduty_service_integration` ([#10891](https://github.com/hashicorp/terraform/issues/10891))
 * provider/postgresql Add permissions support to `postgresql_schema` as nested `policy` attributes ([#10808](https://github.com/hashicorp/terraform/issues/10808))

BUG FIXES:

 * core: Properly expand sets as lists from a flatmap ([#11042](https://github.com/hashicorp/terraform/issues/11042))
 * core: Disallow root modules named "root" as a temporary workaround ([#11099](https://github.com/hashicorp/terraform/issues/11099))
 * command/fmt: Lists of heredocs format properly ([#10947](https://github.com/hashicorp/terraform/issues/10947))
 * command/graph: Fix crash when `-type=legacy` ([#11095](https://github.com/hashicorp/terraform/issues/11095))
 * provider/aws: Guard against nil change output in `route53_zone` that causes panic ([#10798](https://github.com/hashicorp/terraform/issues/10798))
 * provider/aws: Reworked validateArn function to handle empty values ([#10833](https://github.com/hashicorp/terraform/issues/10833))
 * provider/aws: Set `aws_autoscaling_policy` `metric_aggregation_type` to be Computed ([#10904](https://github.com/hashicorp/terraform/issues/10904))
 * provider/aws: `storage_class` is now correctly treated as optional when configuring replication for `aws_s3_bucket` resources. ([#10921](https://github.com/hashicorp/terraform/issues/10921))
 * provider/aws: `user_data` on `aws_launch_configuration` resources is only base 64 encoded if the value provided is not already base 64 encoded. ([#10871](https://github.com/hashicorp/terraform/issues/10871))
 * provider/aws: Add snapshotting to the list of pending state for elasticache ([#10965](https://github.com/hashicorp/terraform/issues/10965))
 * provider/aws: Add support for updating tags in aws_emr_cluster ([#11003](https://github.com/hashicorp/terraform/issues/11003))
 * provider/aws: Fix the normalization of AWS policy statements ([#11009](https://github.com/hashicorp/terraform/issues/11009))
 * provider/aws: data_source_aws_iam_server_certificate latest should be bool not string causes panic ([#11016](https://github.com/hashicorp/terraform/issues/11016))
 * provider/aws: Fix typo in aws_redshift_cluster causing security groups to not allow update ([#11025](https://github.com/hashicorp/terraform/issues/11025))
 * provider/aws: Set `key_name` in `aws_key_pair` if omited in configuration ([#10987](https://github.com/hashicorp/terraform/issues/10987))
 * provider/aws: Updating the aws_efs_mount_target dns_name ([#11023](https://github.com/hashicorp/terraform/issues/11023))
 * provider/aws: Validate window time format for snapshot times and backup windows on RDS and ElastiCache resources ([#11089](https://github.com/hashicorp/terraform/issues/11089))
 * provider/aws: aws_db_instance restored from snapshot had problem with subnet_group ([#11050](https://github.com/hashicorp/terraform/issues/11050))
 * provider/aws: Allow disabled access_log in ELB ([#11120](https://github.com/hashicorp/terraform/issues/11120))
 * provider/azurerm: fix update protocol for lb_probe ([#11125](https://github.com/hashicorp/terraform/issues/11125))
 * provider/google: Fix backwards incompatibility around create_timeout in instances ([#10858](https://github.com/hashicorp/terraform/issues/10858))
 * provider/google: google_compute_instance_group_manager update_strategy not properly read ([#10174](https://github.com/hashicorp/terraform/issues/10174))
 * provider/openstack: Handle `PENDING_UPDATE` status with LBaaS v2 members ([#10875](https://github.com/hashicorp/terraform/issues/10875))
 * provider/rancher: Add 'finishing-upgrade' state to rancher stack ([#11019](https://github.com/hashicorp/terraform/issues/11019))


## 0.8.2 (December 21, 2016)

BACKWARDS INCOMPATIBILITIES / NOTES:

 * `aws_lambda_function` Please note that `runtime` is now a required field as AWS have deprecated the use of nodejs 0.10 in lambda functions ([#9724](https://github.com/hashicorp/terraform/issues/9724))

FEATURES:

 * **New Provider:**  `New Relic` ([#10317](https://github.com/hashicorp/terraform/issues/10317))
 * **New Resource:**  `aws_ses_configuration_set` ([#10735](https://github.com/hashicorp/terraform/issues/10735))
 * **New Resource:**  `aws_ses_event_destination` ([#10735](https://github.com/hashicorp/terraform/issues/10735))
 * **New Resource:**  `azurerm_redis_cache` ([#10184](https://github.com/hashicorp/terraform/issues/10184))
 * **New Resource:**  `ultradns_dirpool` ([#9788](https://github.com/hashicorp/terraform/issues/9788))
 * **New Resource:**  `ultradns_probe_http` ([#9788](https://github.com/hashicorp/terraform/issues/9788))
 * **New Resource:**  `ultradns_probe_ping` ([#9788](https://github.com/hashicorp/terraform/issues/9788))
 * **New Resource:**  `ultradns_record` ([#9788](https://github.com/hashicorp/terraform/issues/9788))
 * **New Resource:**  `ultradns_tcpool` ([#9788](https://github.com/hashicorp/terraform/issues/9788))
 * **New Data Source:**  `aws_iam_account_alias` ([#10804](https://github.com/hashicorp/terraform/issues/10804))

IMPROVEMENTS:

 * provider/aws: Add support for BinaryMediaTypes and ContentHandling to AWS API Gateway ([#10776](https://github.com/hashicorp/terraform/issues/10776))
 * provider/aws: Deprecated aws_lambda_function nodejs runtime in favor of nodejs4.3 ([#9724](https://github.com/hashicorp/terraform/issues/9724))
 * provider/aws: Support updating of aws_db_instance db_subnet_group_name ([#10818](https://github.com/hashicorp/terraform/issues/10818))
 * provider/aws: Allow update to RDS password when restoring from snapshot ([#8622](https://github.com/hashicorp/terraform/issues/8622))
 * provider/azurerm: add support for tags to dns_zone ([#10750](https://github.com/hashicorp/terraform/issues/10750))
 * provider/pagerduty pagerduty_schedule - support for start_day_of_week (schedule restriction) ([#10069](https://github.com/hashicorp/terraform/issues/10069))
 * state/remote/swift: add support for token authentication ([#10866](https://github.com/hashicorp/terraform/issues/10866))

BUG FIXES:

 * core: Improve validation for provider aliases to allow inheritance in moduels. ([#10807](https://github.com/hashicorp/terraform/issues/10807))
 * core: Math operations always prefer floating point if an argument is floating point. ([#10886](https://github.com/hashicorp/terraform/issues/10886))
 * core: Strings are implicitly converted to integers/floats for comparison. ([#10886](https://github.com/hashicorp/terraform/issues/10886))
 * provider/aws: Fixed crash in `data_source_ami` with empty `owner` value ([#10763](https://github.com/hashicorp/terraform/issues/10763))
 * provider/aws: Require `master_username` and `master_password` if no snapshot given in Redshift Cluster ([#9837](https://github.com/hashicorp/terraform/issues/9837))
 * provider/azurerm: fix network_interface.ip_configuration hash for load balancers ([#10834](https://github.com/hashicorp/terraform/issues/10834))
 * provider/docker: Fix regression, 'cert_path' stop working ([#10801](https://github.com/hashicorp/terraform/issues/10801))
 * provider/google: Use node_version during google_container_cluster creation ([#10817](https://github.com/hashicorp/terraform/issues/10817))
 * provider/openstack: Handle Volume Creation Errors ([#10821](https://github.com/hashicorp/terraform/issues/10821))

## 0.8.1 (December 14, 2016)

IMPROVEMENTS:

 * provider/aws: Support eu-west-2 ([#10470](https://github.com/hashicorp/terraform/issues/10470))
 * provider/aws: Improved the SNS topic subscription protocols validation ([#10704](https://github.com/hashicorp/terraform/issues/10704))
 * providers/google: Add subnetwork_project field to enable cross-project networking ([#9662](https://github.com/hashicorp/terraform/issues/9662))
 * provider/pagerduty: Allow 'team_responder' role for pagerduty_user resource ([#10728](https://github.com/hashicorp/terraform/issues/10728))

BUG FIXES:

  * core: Handle whitespace around the key in the `-var` flag. ([#10717](https://github.com/hashicorp/terraform/issues/10717))
  * core: `terraform` block works in the presence of `_override` files ([#10715](https://github.com/hashicorp/terraform/issues/10715))
  * core: Fix error when a provider in a module only referenced a variable ([#10719](https://github.com/hashicorp/terraform/issues/10719))
  * core: Destroy ordering for resources that depend on each other across modules is correct ([#745](https://github.com/hashicorp/terraform/issues/745))

DEPRECATION REMOVALS:

  * provider/aws: Removed deprecated `parameter_group` from `aws_rds_cluster` ([#10733](https://github.com/hashicorp/terraform/issues/10733))

## 0.8.0 (December 13, 2016)

**This is the complete 0.7.13 to 0.8 CHANGELOG. Below this section we
also have a 0.8.0-rc3 to 0.8.0 final CHANGELOG.**

BACKWARDS INCOMPATIBILITIES / NOTES:

 * `template_file` _inline_ templates must escape their variable usage. What
   was previously `${foo}` must now be `$${foo}`. Note that this is only
   for _inline_ templates. Templates read from files are unchanged. ([#9698](https://github.com/hashicorp/terraform/issues/9698))
 * Escape sequences used to require double-escaping when used within interpolations.
   You now must only escape once (which is the expected/typical behavior).
   For example: `${replace(var.foo, "\\", "\\\\")}` is correct. Before,
   that would cause very strange behavior. However, this may break existing
   configurations which found a level of escape sequences to work. Check
   `terraform plan` for incorrect output.
 * Math operators now follow the standard order of operations: *, /, % followed
   by +, -. See the updated interpolation docs for more information. You can
   continue to force ordering with parentheses.
 * Strings in configuration can no longer contain unescaped newlines. For
   unescaped newlines, heredocs must be used

 * provider/aws: Anywhere where we can specify kms_key_id must now be a valid KMS Key ID ARN to stop continual diffs
 * provider/chef: The chef provider now accepts `key_material` as an alternative to
   `private_key_pem`. The `private_key_pem` attribute will be deprecated in a
    future release
 * provider/postgres: `ssl_mode` has been renamed `sslmode` to match common usage ([#10682](https://github.com/hashicorp/terraform/issues/10682))

DEPRECATION REMOVALS:

 * The `template_file` resource no longer accepts a direct file path for the
   `template` attribute. You may either specify a path wrapped in a `file`
   function or specify a file path with the `filepath` attribute. This was
   deprecated during 0.7.x.

FEATURES:

 * **New command:** `terraform console`, an interactive console for experimenting
   with and using interpolations. ([#10093](https://github.com/hashicorp/terraform/issues/10093))
 * **Terraform version requirement in configuration.** You can now specify
   a Terraform version requirement in configuration and modules. ([#10080](https://github.com/hashicorp/terraform/issues/10080))
 * **Conditional values:** You can now use conditionals to determine the values
   of attributes. For example: `count = "${var.env == "prod" ? 1 : 0}"`.
 * **`depends_on` can reference modules.** This allows a resource or output
   to depend on everything within a module. ([#10076](https://github.com/hashicorp/terraform/issues/10076))
 * **`output` supports `depends_on`.** This is useful when the output depends
   on a certain ordering to happen that can't be represented with interpolations.
   ([#10072](https://github.com/hashicorp/terraform/issues/10072))
 * Providers and resources are now notified by Terraform core to "stop" when
   an interrupt is received, allowing resources to gracefully exit much, much
   faster. ([#9607](https://github.com/hashicorp/terraform/issues/9607))
 * The `import` command can now specify a provider alias to use. ([#10310](https://github.com/hashicorp/terraform/issues/10310))
 * The `import` command will now read provider configuration from Terraform
   configuration files (including loading tfvars files and so on).
   ([#9809](https://github.com/hashicorp/terraform/issues/9809))

 * **New Provider:** `external` ([#8768](https://github.com/hashicorp/terraform/issues/8768))
 * **New Provider:** `nomad` ([#9538](https://github.com/hashicorp/terraform/issues/9538))
 * **New Provider:** `rancher` ([#9173](https://github.com/hashicorp/terraform/issues/9173))
 * **New Provider:** `vault` ([#9158](https://github.com/hashicorp/terraform/issues/9158))
 * **New Provider:** `Icinga2` ([#8306](https://github.com/hashicorp/terraform/issues/8306))
 * **New Resource:** `aws_ebs_snapshot` ([#10017](https://github.com/hashicorp/terraform/issues/10017))
 * **New Resource:** `aws_lightsail_domain` ([#10637](https://github.com/hashicorp/terraform/issues/10637))
 * **New Resource:** `aws_lightsail_key_pair` ([#10583](https://github.com/hashicorp/terraform/issues/10583))
 * **New Resource:** `aws_lightsail_instance` ([#10473](https://github.com/hashicorp/terraform/issues/10473))
 * **New Resource:** `aws_opsworks_rds_db_instance` ([#10294](https://github.com/hashicorp/terraform/issues/10294))
 * **New Resource:** `aws_snapshot_create_volume_permission` ([#9891](https://github.com/hashicorp/terraform/issues/9891))
 * **New Resource:** `aws_vpc_endpoint_route_table_association` ([#10137](https://github.com/hashicorp/terraform/issues/10137))
 * **New Resource:** `google_compute_health_check` ([#10453](https://github.com/hashicorp/terraform/issues/10453))
 * **New Resource:** `google_compute_region_backend_service` ([#10453](https://github.com/hashicorp/terraform/issues/10453))
 * **New Resource:** `openstack_blockstorage_volume_attach_v2` ([#10259](https://github.com/hashicorp/terraform/issues/10259))
 * **New Resource:** `openstack_compute_volume_attach_v2` ([#10260](https://github.com/hashicorp/terraform/issues/10260))
 * **New Data Source:** `aws_ebs_snapshot` ([#10017](https://github.com/hashicorp/terraform/issues/10017))
 * **New Data Source:** `aws_eip` ([#9833](https://github.com/hashicorp/terraform/issues/9833))
 * **New Data Source:** `aws_iam_server_certificate` ([#10558](https://github.com/hashicorp/terraform/issues/10558))
 * **New Data Source:** `aws_route_table` ([#10301](https://github.com/hashicorp/terraform/issues/10301))
 * **New Data Source:** `aws_route53_zone` ([#9766](https://github.com/hashicorp/terraform/issues/9766))
 * **New Data Source:** `aws_vpc_endpoint_services` ([#10261](https://github.com/hashicorp/terraform/issues/10261))
 * **New Data Source:** `pagerduty_user` ([#10541](https://github.com/hashicorp/terraform/issues/10541))
 * **New Interpolation Function:** `timestamp` ([#10475](https://github.com/hashicorp/terraform/issues/10475))
 * core: allow outputs to have descriptions ([#9722](https://github.com/hashicorp/terraform/issues/9722))
 * state/azure: support passing of lease ID when writing storage blob ([#10115](https://github.com/hashicorp/terraform/issues/10115))

IMPROVEMENTS:

 * core: Human-friendly error when a computed count is used. ([#10060](https://github.com/hashicorp/terraform/issues/10060))
 * core: Maps across multiple input sources (files, CLI, env vars) are merged. ([#10654](https://github.com/hashicorp/terraform/issues/10654))
 * core: SIGTERM also triggers graceful shutdown in addition to SIGINT ([#10534](https://github.com/hashicorp/terraform/issues/10534))
 * core: Plan will show deposed-only destroys for create-before-destroy resources. ([#10404](https://github.com/hashicorp/terraform/issues/10404))
 * command/plan: Show warning when a plan file is given as input to make behavior clear. ([#10639](https://github.com/hashicorp/terraform/issues/10639))
 * helper/schema: only map, list, and set elements that are actually causing
     a resource to destroy/create are marked as "requires new". ([#9613](https://github.com/hashicorp/terraform/issues/9613))
 * provider/aws: Add support for AWS CA Central 1 Region ([#10618](https://github.com/hashicorp/terraform/issues/10618))
 * provider/aws: Allow importing of aws_iam_role, aws_iam_role_policy and aws_iam_policy ([#9398](https://github.com/hashicorp/terraform/issues/9398))
 * provider/aws: Added s3 bucket region attribute management ([#10482](https://github.com/hashicorp/terraform/issues/10482))
 * provider/aws: Added SQS FIFO queues ([#10614](https://github.com/hashicorp/terraform/issues/10614))
 * provider/aws: Addition of suspended_processes to aws_autoscaling_group ([#10096](https://github.com/hashicorp/terraform/issues/10096))
 * provider/aws: added auto_minor_version_upgrade on aws_rds_cluster_insstance ([#10284](https://github.com/hashicorp/terraform/issues/10284))
 * provider/aws: Add JSON validation to the aws_iam_policy resource ([#10239](https://github.com/hashicorp/terraform/issues/10239))
 * provider/aws: Support MFA delete for s3 bucket versioning ([#10020](https://github.com/hashicorp/terraform/issues/10020))
 * provider/aws: Enable DeleteOnTermination in ENI when created by spot fleet ([#9922](https://github.com/hashicorp/terraform/issues/9922))
 * provider/aws: Enforced kms_key_* attributes to be ARNs ([#10356](https://github.com/hashicorp/terraform/issues/10356))
 * provider/aws: IPv6 Support To Cloudfront ([#10332](https://github.com/hashicorp/terraform/issues/10332))
 * provider/aws: Support import of aws_iam_instance_profile ([#10436](https://github.com/hashicorp/terraform/issues/10436))
 * provider/aws: Increase `aws_emr_cluster` timeout ([#10444](https://github.com/hashicorp/terraform/issues/10444))
 * provider/aws: Support Automatic Rollback of CodeDeploy deployments and CloudWatch Alarms for a Deployment Group ([#9039](https://github.com/hashicorp/terraform/issues/9039))
 * provider/aws: Add support for termination protection and autotermination to EMR ([#10252](https://github.com/hashicorp/terraform/issues/10252))
 * provider/aws: Add "no_device" support to ephemeral block devices ([#10547](https://github.com/hashicorp/terraform/issues/10547))
 * provider/aws: Added S3 Bucket replication ([#10552](https://github.com/hashicorp/terraform/issues/10552))
 * provider/aws: Add `pgp_key` to `aws_iam_access_key` to protect key. ([#10615](https://github.com/hashicorp/terraform/issues/10615))
 * provider/azurerm: make DiskSizeGB optional for azurerm_virtual_machine data_disks ([#10232](https://github.com/hashicorp/terraform/issues/10232))
 * provider/azurerm support `license_type` virtual_machine property ([#10539](https://github.com/hashicorp/terraform/issues/10539))
 * provider/azurerm: support import of routes, fix route_table ([#10389](https://github.com/hashicorp/terraform/issues/10389))
 * provider/azurerm: enable import of more resources ([#10195](https://github.com/hashicorp/terraform/issues/10195))
 * provider/azurerm: create common schema for location field, add diff suppress ([#10409](https://github.com/hashicorp/terraform/issues/10409))
 * provider/chef: Migrate Chef to use KEY_MATERIAL rather than using a Pem file ([#10105](https://github.com/hashicorp/terraform/issues/10105))
 * provider/cloudstack: Add option to set a custom `network_domain` for `cloudstack_network` ([#10638](https://github.com/hashicorp/terraform/issues/10638))
 * provider/cloudstack: Support using secondary IP addresses with the `cloudstack_static_nat` resource ([#10420](https://github.com/hashicorp/terraform/issues/10420))
 * provider/cloudstack: Support using secondary IP addresses with the `cloudstack_port_forward` resource ([#10638](https://github.com/hashicorp/terraform/issues/10638))
 * provider/datadog: Make monitor thresholds optional. ([#10526](https://github.com/hashicorp/terraform/issues/10526))
 * provider/datadog: Improve datadog timeboard support ([#10027](https://github.com/hashicorp/terraform/issues/10027))
 * provider/docker: Upload files into container before first start ([#9520](https://github.com/hashicorp/terraform/issues/9520))
 * provider/docker: authentication via values instead of files ([#10151](https://github.com/hashicorp/terraform/issues/10151))
 * provider/fastly add origin shielding ([#10677](https://github.com/hashicorp/terraform/issues/10677))
 * provider/fastly: add ssl_hostname option ([#9629](https://github.com/hashicorp/terraform/issues/9629))
 * provider/github: supports importing resources ([#10382](https://github.com/hashicorp/terraform/issues/10382))
 * provider/google: Add support for Internal Load Balancing ([#10453](https://github.com/hashicorp/terraform/issues/10453))
 * provider/google: Add Service Accounts resource ([#9946](https://github.com/hashicorp/terraform/issues/9946))
 * provider/google: Instances and templates now both support `metadata_startup_script` and `metadata.startup-script`. ([#10537](https://github.com/hashicorp/terraform/issues/10537))
 * provider/google: Added support for session affinity to compute_backend_service ([#10387](https://github.com/hashicorp/terraform/issues/10387))
 * provider/google: Projects are now importable ([#10469](https://github.com/hashicorp/terraform/issues/10469))
 * provider/google: SSL certificates can now specify prefix instead of a full name ([#10684](https://github.com/hashicorp/terraform/issues/10684))
 * provider/openstack: Add Swauth/Swift Authentication ([#9943](https://github.com/hashicorp/terraform/issues/9943))
 * provider/openstack: Detect Region for Importing Resources ([#10509](https://github.com/hashicorp/terraform/issues/10509))
 * provider/postgresql: Improved support for many PostgreSQL resources ([#10682](https://github.com/hashicorp/terraform/issues/10682))
 * provider/postgresql: Added 'connect_timeout' argument to provider 'postgresql' ([#10380](https://github.com/hashicorp/terraform/issues/10380))
 * provider/rundeck: enable validation for multiple values in an array ([#8913](https://github.com/hashicorp/terraform/issues/8913))
 * provider/rundeck: Add support for scheduler to rundeck_job ([#9449](https://github.com/hashicorp/terraform/issues/9449))
 * state/remote/swift: Add support for versioning state file in swift and expiring versioned state ([#10055](https://github.com/hashicorp/terraform/issues/10055))

BUG FIXES:

 * core: Escape sequences in interpolations work in every case. ([#8709](https://github.com/hashicorp/terraform/issues/8709))
 * core: Maps in outputs with computed values are no longer removed. ([#9549](https://github.com/hashicorp/terraform/issues/9549))
 * core: Direct indexing into a computed list no longer errors. ([#10657](https://github.com/hashicorp/terraform/issues/10657))
 * core: Validate fails on invalid keys in `variable` blocks. ([#10658](https://github.com/hashicorp/terraform/issues/10658))
 * core: Validate that only a single `lifecycle` block exists per rource. ([#10656](https://github.com/hashicorp/terraform/issues/10656))
 * core: When destroying, the resources of a provider that depends on another resource are destroyed first. ([#10659](https://github.com/hashicorp/terraform/issues/10659))
 * core: Catch parse errors for null characters mid-file ([#9134](https://github.com/hashicorp/terraform/issues/9134))
 * core: Remove extra dot from state command backup files ([#10300](https://github.com/hashicorp/terraform/issues/10300))
 * core: Validate data sources do not have provisioners ([#10318](https://github.com/hashicorp/terraform/issues/10318))
 * core: Disable checkpoint settings take effect ([#10206](https://github.com/hashicorp/terraform/issues/10206))
 * core: Changed attribute console output shows up on Windows. ([#10417](https://github.com/hashicorp/terraform/issues/10417))
 * core: Destroying deposed resources in create before destroy waits until the creation step of its specific index. (0.8 regression) ([#10416](https://github.com/hashicorp/terraform/issues/10416))
 * core: Certain invalid configurations will no longer print "illegal". ([#10448](https://github.com/hashicorp/terraform/issues/10448))
 * core: Fix a crash that could occur when multiple deposed instances exist. ([#10504](https://github.com/hashicorp/terraform/issues/10504))
 * core: Fix a diff mismatch error that could happen when a resource depends on a count resource being decreased. ([#10522](https://github.com/hashicorp/terraform/issues/10522))
 * core: On Unix machines if `getent` is not available, fall back to shell to find home dir. ([#10515](https://github.com/hashicorp/terraform/issues/10515))
 * command/fmt: Multiline comments aren't indented every fmt. ([#6524](https://github.com/hashicorp/terraform/issues/6524))
 * communicator/ssh: Avoid race that could cause parallel remote execs on the same host to overwrite each other ([#10549](https://github.com/hashicorp/terraform/issues/10549))
 * provider/aws: Added Lambda function guard when needed attributes are not set ([#10663](https://github.com/hashicorp/terraform/issues/10663))
 * provider/aws: Allow import of aws_security_groups with more than one source_security_group_id rule ([#9477](https://github.com/hashicorp/terraform/issues/9477))
 * provider/aws: Allow setting the DB Instance name when restoring from a snapshot ([#10664](https://github.com/hashicorp/terraform/issues/10664))
 * provider/aws: Fix issue importing `aws_vpc_peering_connection` ([#10635](https://github.com/hashicorp/terraform/issues/10635))
 * provider/aws: Fixed deletion of aws_api_gateway_base_path_mapping with empty path ([#10177](https://github.com/hashicorp/terraform/issues/10177))
 * provider/aws: Fix issue removing Lambda environment variables ([#10492](https://github.com/hashicorp/terraform/issues/10492))
 * provider/aws: Skip VPC endpoint routes when removing default route table's routes ([#10303](https://github.com/hashicorp/terraform/issues/10303))
 * provider/aws: Do not return a root device for instance store backed AMIs. ([#9483](https://github.com/hashicorp/terraform/issues/9483))
 * provider/aws: resource_aws_opsworks_application does not accept document_root parameter ([#10477](https://github.com/hashicorp/terraform/issues/10477))
 * provider/aws: bug fix when specifying level on aws_opsworks_permission ([#10394](https://github.com/hashicorp/terraform/issues/10394))
 * provider/aws: cloudfront distribution 404 should mark as gone ([#10281](https://github.com/hashicorp/terraform/issues/10281))
 * provider/aws: Assign correct number of core instances (n-1) to aws-emr-cluster on update ([#10529](https://github.com/hashicorp/terraform/issues/10529))
 * provider/aws: Allow update of Service role on a CodeDeploy deployment group ([#9866](https://github.com/hashicorp/terraform/issues/9866))
 * provider/aws: fixed the api_gw_domain_name replace operation ([#10179](https://github.com/hashicorp/terraform/issues/10179))
 * provider/aws: Forces the API GW domain name certificates to recreate the resource ([#10588](https://github.com/hashicorp/terraform/issues/10588))
 * provider/aws: Validate `effect` in aws_iam_policy_document data source ([#10021](https://github.com/hashicorp/terraform/issues/10021))
 * provider/azurerm: fix virtual_machine reading plan as the wrong type ([#10626](https://github.com/hashicorp/terraform/issues/10626))
 * provider/azurerm: Prevent null reference when reading boot_diagnostics settings in azurerm_virtual_machine ([#10283](https://github.com/hashicorp/terraform/issues/10283))
 * provider/azurerm: azurerm_availability_set not is ForceNew for UpdateDomain and FaultDomain ([#10545](https://github.com/hashicorp/terraform/issues/10545))
 * provider/azurerm: fix servicebus_topic max_size_in_megabytes for premium namespaces ([#10611](https://github.com/hashicorp/terraform/issues/10611))
 * provider/azurerm: set ForceNew for storage image and OS disk of virtual_machine ([#10340](https://github.com/hashicorp/terraform/issues/10340))
 * provider/datadog: Refactor monitor tags to a list instead of a map. ([#10570](https://github.com/hashicorp/terraform/issues/10570))
 * provider/datadog 9869: Validate credentials when initialising client. ([#10567](https://github.com/hashicorp/terraform/issues/10567))
 * provider/openstack: More Import and Region Fixes ([#10662](https://github.com/hashicorp/terraform/issues/10662))
 * provider/openstack: Fix Ordering of Port Allowed Address Pairs ([#10250](https://github.com/hashicorp/terraform/issues/10250))
 * provider/template: No file path error when setting template to `/` ([#10297](https://github.com/hashicorp/terraform/issues/10297))

## 0.8.0 from 0.8.0-rc3 (December 13, 2016)

**This only includes changes from 0.8.0-rc3 to 0.8.0 final. The section above
has the complete 0.7.x to 0.8.0 CHANGELOG.**

BACKWARDS INCOMPATIBILITIES / NOTES:

 * provider/postgres: `ssl_mode` has been renamed `sslmode` to match common usage ([#10682](https://github.com/hashicorp/terraform/issues/10682))

FEATURES:

 * **New Provider:** `Icinga2` ([#8306](https://github.com/hashicorp/terraform/issues/8306))
 * **New Resource:** `aws_lightsail_domain` ([#10637](https://github.com/hashicorp/terraform/issues/10637))
 * **New Resource:** `aws_lightsail_key_pair` ([#10583](https://github.com/hashicorp/terraform/issues/10583))
 * **New Resource:** `aws_snapshot_create_volume_permission` ([#9891](https://github.com/hashicorp/terraform/issues/9891))
 * **New Resource:** `google_compute_health_check` ([#10453](https://github.com/hashicorp/terraform/issues/10453))
 * **New Resource:** `google_compute_region_backend_service` ([#10453](https://github.com/hashicorp/terraform/issues/10453))
 * **New Data Source:**  `aws_eip` ([#9833](https://github.com/hashicorp/terraform/issues/9833))
 * **New Data Source:**  `aws_route53_zone` ([#9766](https://github.com/hashicorp/terraform/issues/9766))
 * **New Data Source:**  `aws_vpc_endpoint_services` ([#10261](https://github.com/hashicorp/terraform/issues/10261))

IMPROVEMENTS:

 * command/plan: Show warning when a plan file is given as input to make behavior clear. ([#10639](https://github.com/hashicorp/terraform/issues/10639))
 * core: Maps across multiple input sources (files, CLI, env vars) are merged. ([#10654](https://github.com/hashicorp/terraform/issues/10654))
 * provider/aws: Add support for AWS CA Central 1 Region ([#10618](https://github.com/hashicorp/terraform/issues/10618))
 * provider/aws: Added SQS FIFO queues ([#10614](https://github.com/hashicorp/terraform/issues/10614))
 * provider/aws: Support MFA delete for s3 bucket versioning ([#10020](https://github.com/hashicorp/terraform/issues/10020))
 * provider/aws: Enable DeleteOnTermination in ENI when created by spot fleet ([#9922](https://github.com/hashicorp/terraform/issues/9922))
 * provider/cloudstack: Add option to set a custom `network_domain` for `cloudstack_network` ([#10638](https://github.com/hashicorp/terraform/issues/10638))
 * provider/cloudstack: Support using secondary IP addresses with the `cloudstack_port_forward` resource ([#10638](https://github.com/hashicorp/terraform/issues/10638))
 * provider/fastly add origin shielding ([#10677](https://github.com/hashicorp/terraform/issues/10677))
 * provider/google: Add support for Internal Load Balancing ([#10453](https://github.com/hashicorp/terraform/issues/10453))
 * provider/google: SSL certificates can now specify prefix instead of a full name ([#10684](https://github.com/hashicorp/terraform/issues/10684))
 * provider/postgresql: Improved support for many PostgreSQL resources ([#10682](https://github.com/hashicorp/terraform/issues/10682))
 * provider/rundeck: enable validation for multiple values in an array ([#8913](https://github.com/hashicorp/terraform/issues/8913))
 * provider/rundeck: Add support for scheduler to rundeck_job ([#9449](https://github.com/hashicorp/terraform/issues/9449))

BUG FIXES:

 * core: Direct indexing into a computed list no longer errors. ([#10657](https://github.com/hashicorp/terraform/issues/10657))
 * core: Validate fails on invalid keys in `variable` blocks. ([#10658](https://github.com/hashicorp/terraform/issues/10658))
 * core: Validate that only a single `lifecycle` block exists per rource. ([#10656](https://github.com/hashicorp/terraform/issues/10656))
 * core: When destroying, the resources of a provider that depends on another resource are destroyed first. ([#10659](https://github.com/hashicorp/terraform/issues/10659))
 * provider/aws: Added Lambda function guard when needed attributes are not set ([#10663](https://github.com/hashicorp/terraform/issues/10663))
 * provider/aws: Allow import of aws_security_groups with more than one source_security_group_id rule ([#9477](https://github.com/hashicorp/terraform/issues/9477))
 * provider/aws: Allow setting the DB Instance name when restoring from a snapshot ([#10664](https://github.com/hashicorp/terraform/issues/10664))
 * provider/aws: Fix issue importing `aws_vpc_peering_connection` ([#10635](https://github.com/hashicorp/terraform/issues/10635))
 * provider/aws: Fixed deletion of aws_api_gateway_base_path_mapping with empty path ([#10177](https://github.com/hashicorp/terraform/issues/10177))
 * provider/aws: Fix issue removing Lambda environment variables ([#10492](https://github.com/hashicorp/terraform/issues/10492))
 * provider/azurerm: fix virtual_machine reading plan as the wrong type ([#10626](https://github.com/hashicorp/terraform/issues/10626))
 * provider/azurerm: set ForceNew for storage image and OS disk of virtual_machine ([#10340](https://github.com/hashicorp/terraform/issues/10340))
 * provider/openstack: More Import and Region Fixes ([#10662](https://github.com/hashicorp/terraform/issues/10662))

## 0.8.0-rc3 (December 8, 2016)

BACKWARDS INCOMPATIBILITIES / NOTES:

 * Variable, resource, provider, and module names may no longer start with
   a number or hyphen. Please see the upgrade guide for more information.

FEATURES:

 * **New Provider:** `external` ([#8768](https://github.com/hashicorp/terraform/issues/8768))
 * **New Provider:** `Rancher` ([#9173](https://github.com/hashicorp/terraform/issues/9173))
 * **New Data Source:** `aws_iam_server_certificate` ([#10558](https://github.com/hashicorp/terraform/issues/10558))
 * **New Data Source:** `pagerduty_user` ([#10541](https://github.com/hashicorp/terraform/issues/10541))
 * **New Resource:** `aws_opsworks_rds_db_instance` ([#10294](https://github.com/hashicorp/terraform/issues/10294))
 * **New Resource:** `aws_vpc_endpoint_route_table_association` ([#10137](https://github.com/hashicorp/terraform/issues/10137))
  * **New Resource:**  `aws_lightsail_instance` ([#10473](https://github.com/hashicorp/terraform/issues/10473))
IMPROVEMENTS:

 * core: SIGTERM also triggers graceful shutdown in addition to SIGINT ([#10534](https://github.com/hashicorp/terraform/issues/10534))
 * provider/aws: Add support for termination protection and autotermination to EMR ([#10252](https://github.com/hashicorp/terraform/issues/10252))
 * provider/aws: Add "no_device" support to ephemeral block devices ([#10547](https://github.com/hashicorp/terraform/issues/10547))
 * provider/aws: Added S3 Bucket replication ([#10552](https://github.com/hashicorp/terraform/issues/10552))
 * provider/aws: Add `pgp_key` to `aws_iam_access_key` to protect key. ([#10615](https://github.com/hashicorp/terraform/issues/10615))
 * provider/azurerm: make DiskSizeGB optional for azurerm_virtual_machine data_disks ([#10232](https://github.com/hashicorp/terraform/issues/10232))
 * provider/azurerm support `license_type` virtual_machine property ([#10539](https://github.com/hashicorp/terraform/issues/10539))
 * provider/datadog: Make monitor thresholds optional. ([#10526](https://github.com/hashicorp/terraform/issues/10526))
 * provider/datadog: Improve datadog timeboard support ([#10027](https://github.com/hashicorp/terraform/issues/10027))
 * provider/docker: Upload files into container before first start ([#9520](https://github.com/hashicorp/terraform/issues/9520))
 * provider/fastly: add ssl_hostname option ([#9629](https://github.com/hashicorp/terraform/issues/9629))
 * provider/openstack: Detect Region for Importing Resources ([#10509](https://github.com/hashicorp/terraform/issues/10509))
 * provider/google: Instances and templates now both support `metadata_startup_script` and `metadata.startup-script`. ([#10537](https://github.com/hashicorp/terraform/issues/10537))

BUG FIXES:

  * core: Fix a diff mismatch error that could happen when a resource depends on a count resource being decreased. ([#10522](https://github.com/hashicorp/terraform/issues/10522))
  * core: On Unix machines if `getent` is not available, fall back to shell to find home dir. ([#10515](https://github.com/hashicorp/terraform/issues/10515))
  * communicator/ssh: Avoid race that could cause parallel remote execs on the same host to overwrite each other ([#10549](https://github.com/hashicorp/terraform/issues/10549))
  * provider/aws: cloudfront distribution 404 should mark as gone ([#10281](https://github.com/hashicorp/terraform/issues/10281))
  * provider/aws: Assign correct number of core instances (n-1) to aws-emr-cluster on update ([#10529](https://github.com/hashicorp/terraform/issues/10529))
  * provider/aws: Allow update of Service role on a CodeDeploy deployment group ([#9866](https://github.com/hashicorp/terraform/issues/9866))
  * provider/aws: fixed the api_gw_domain_name replace operation ([#10179](https://github.com/hashicorp/terraform/issues/10179))
  * provider/aws: Forces the API GW domain name certificates to recreate the resource ([#10588](https://github.com/hashicorp/terraform/issues/10588))
  * provider/aws: Validate `effect` in aws_iam_policy_document data source ([#10021](https://github.com/hashicorp/terraform/issues/10021))
  * provider/azurem: azurerm_availability_set not is ForceNew for UpdateDomain and FaultDomain ([#10545](https://github.com/hashicorp/terraform/issues/10545))
  * provider/azurerm: fix servicebus_topic max_size_in_megabytes for premium namespaces ([#10611](https://github.com/hashicorp/terraform/issues/10611))
  * provider/datadog: Refactor monitor tags to a list instead of a map. ([#10570](https://github.com/hashicorp/terraform/issues/10570))
  * provider/datadog 9869: Validate credentials when initialising client. ([#10567](https://github.com/hashicorp/terraform/issues/10567))
  * provider/openstack: Fix Ordering of Port Allowed Address Pairs ([#10250](https://github.com/hashicorp/terraform/issues/10250))

## 0.8.0-rc2 (December 2, 2016)

BACKWARDS INCOMPATIBILITIES / NOTES:

 * Strings in configuration can no longer contain unescaped newlines. For unescaped newlines, heredocs must be used
 * provider/aws: Anywhere where we can specify kms_key_id must now be a valid KMS Key ID ARN to stop continual diffs

FEATURES:

 * **New DataSource:** `aws_route_table` ([#10301](https://github.com/hashicorp/terraform/issues/10301))
 * **New Interpolation Function:** `timestamp` ([#10475](https://github.com/hashicorp/terraform/issues/10475))

IMPROVEMENTS:

 * core: Plan will show deposed-only destroys for create-before-destroy resources. ([#10404](https://github.com/hashicorp/terraform/issues/10404))
 * provider/aws: Enforced kms_key_* attributes to be ARNs ([#10356](https://github.com/hashicorp/terraform/issues/10356))
 * provider/aws: IPv6 Support To Cloudfront ([#10332](https://github.com/hashicorp/terraform/issues/10332))
 * provider/aws: Support import of aws_iam_instance_profile ([#10436](https://github.com/hashicorp/terraform/issues/10436))
 * provider/aws: Increase `aws_emr_cluster` timeout ([#10444](https://github.com/hashicorp/terraform/issues/10444))
 * provider/aws: Support Automatic Rollback of CodeDeploy deployments and CloudWatch Alarms for a Deployment Group ([#9039](https://github.com/hashicorp/terraform/issues/9039))
 * provider/aws: Allow importing of aws_iam_role, aws_iam_role_policy and aws_iam_policy ([#9398](https://github.com/hashicorp/terraform/issues/9398))
 * provider/aws: Added s3 bucket region attribute management ([#10482](https://github.com/hashicorp/terraform/issues/10482))
 * provider/azurerm: support import of routes, fix route_table ([#10389](https://github.com/hashicorp/terraform/issues/10389))
 * provider/azurerm: create common schema for location field, add diff suppress ([#10409](https://github.com/hashicorp/terraform/issues/10409))
 * provider/github: supports importing resources ([#10382](https://github.com/hashicorp/terraform/issues/10382))
 * provider/postgresql: Added 'connect_timeout' argument to provider 'postgresql' ([#10380](https://github.com/hashicorp/terraform/issues/10380))
 * provider/cloudstack: Support using secondary IP addresses with the `cloudstack_static_nat` resource ([#10420](https://github.com/hashicorp/terraform/issues/10420))
 * provider/google: Added support for session affinity to compute_backend_service ([#10387](https://github.com/hashicorp/terraform/issues/10387))
 * provider/google: Projects are now importable ([#10469](https://github.com/hashicorp/terraform/issues/10469))

BUG FIXES:

  * core: Changed attribute console output shows up on Windows. ([#10417](https://github.com/hashicorp/terraform/issues/10417))
  * core: Destroying deposed resources in create before destroy waits until the creation step of its specific index. (0.8 regression) ([#10416](https://github.com/hashicorp/terraform/issues/10416))
  * core: Certain invalid configurations will no longer print "illegal". ([#10448](https://github.com/hashicorp/terraform/issues/10448))
  * core: Fix a crash that could occur when multiple deposed instances exist. ([#10504](https://github.com/hashicorp/terraform/issues/10504))
  * command/console: variable access works ([#10446](https://github.com/hashicorp/terraform/issues/10446))
  * provider/aws: Do not return a root device for instance store backed AMIs. ([#9483](https://github.com/hashicorp/terraform/issues/9483))
  * provider/aws: resource_aws_opsworks_application does not accept document_root parameter ([#10477](https://github.com/hashicorp/terraform/issues/10477))
  * provider/aws: bug fix when specifying level on aws_opsworks_permission ([#10394](https://github.com/hashicorp/terraform/issues/10394))

## 0.8.0-rc1 (November 23, 2016)

BASED ON: 0.7.13 (includes any changes up to that point as well)

**Please read prior beta notes, as those are also included. The 0.8 changes
will be coalesced for a 0.8 final, but will remain separate for the pre-release
period.**

BACKWARDS INCOMPATIBILITIES / NOTES:

 * The chef provider now accepts `key_material` as an alternative to `private_key_pem`. The `private_key_pem` attribute will be deprecated in a future release
 * The `template_file` resource no longer accepts a direct file path for the `template` attribute. You may either specify a path wrapped in a `file` function or specify a file path with the `filepath` attribute. This was deprecated during 0.7.x.

FEATURES:
 * core: allow outputs to have descriptions ([#9722](https://github.com/hashicorp/terraform/issues/9722))
 * state/azure: support passing of lease ID when writing storage blob ([#10115](https://github.com/hashicorp/terraform/issues/10115))
 * **New Resource:** `aws_ebs_snapshot` ([#10017](https://github.com/hashicorp/terraform/issues/10017))
 * **New Resource:** `openstack_blockstorage_volume_attach_v2` ([#10259](https://github.com/hashicorp/terraform/issues/10259))
 * **New Resource:** `openstack_compute_volume_attach_v2` ([#10260](https://github.com/hashicorp/terraform/issues/10260))
 * **New Data Source:** `aws_ebs_snapshot` ([#10017](https://github.com/hashicorp/terraform/issues/10017))
 * The `import` command can now specify a provider alias to use. ([#10310](https://github.com/hashicorp/terraform/issues/10310))

IMPROVEMENTS:

 * provider/aws: Addition of suspended_processes to aws_autoscaling_group ([#10096](https://github.com/hashicorp/terraform/issues/10096))
 * provider/aws: added auto_minor_version_upgrade on aws_rds_cluster_insstance ([#10284](https://github.com/hashicorp/terraform/issues/10284))
 * provider/aws: Add JSON validation to the aws_iam_policy resource ([#10239](https://github.com/hashicorp/terraform/issues/10239))
 * provider/azurerm: enable import of more resources ([#10195](https://github.com/hashicorp/terraform/issues/10195))
 * provider/chef: Migrate Chef to use KEY_MATERIAL rather than using a Pem file ([#10105](https://github.com/hashicorp/terraform/issues/10105))
 * provider/docker: authentication via values instead of files ([#10151](https://github.com/hashicorp/terraform/issues/10151))
 * provider/google: Add Service Accounts resource ([#9946](https://github.com/hashicorp/terraform/issues/9946))
 * provider/nomad: Update to support Nomad 0.5.0
 * provider/openstack: Add Swauth/Swift Authentication ([#9943](https://github.com/hashicorp/terraform/issues/9943))
 * state/remote/swift: Add support for versioning state file in swift and expiring versioned state ([#10055](https://github.com/hashicorp/terraform/issues/10055))

BUG FIXES:

 * core: Catch parse errors for null characters mid-file ([#9134](https://github.com/hashicorp/terraform/issues/9134))
 * core: escape sequence for " works (0.8 beta regression) ([#10236](https://github.com/hashicorp/terraform/issues/10236))
 * core: Terraform starts on Windows (0.8 beta2 regression) ([#10266](https://github.com/hashicorp/terraform/issues/10266))
 * core: Remove extra dot from state command backup files ([#10300](https://github.com/hashicorp/terraform/issues/10300))
 * core: Validate data sources do not have provisioners ([#10318](https://github.com/hashicorp/terraform/issues/10318))
 * core: Disable checkpoint settings take effect ([#10206](https://github.com/hashicorp/terraform/issues/10206))
 * provider/aws: Skip VPC endpoint routes when removing default route table's routes ([#10303](https://github.com/hashicorp/terraform/issues/10303))
 * provider/azurerm: Prevent null reference when reading boot_diagnostics settings in azurerm_virtual_machine ([#10283](https://github.com/hashicorp/terraform/issues/10283))
 * provider/template: No file path error when setting template to `/` ([#10297](https://github.com/hashicorp/terraform/issues/10297))

PLUGIN CHANGES:

 * The protocol version has been incremented, requiring all plugins for
   0.8 to be built with 0.8 sources (or newer). This should only require
   a simple recompile for compatibility.

## 0.8.0-beta2 (November 16, 2016)

BASED ON: 0.7.11 (includes any changes up to that point as well)

**Please read prior beta notes, as those are also included. The 0.8 changes
will be coalesced for a 0.8 final, but will remain separate for the pre-release
period.**

BACKWARDS INCOMPATIBILITIES / NOTES:

 * Math operators now follow the standard order of operations: *, /, % followed
   by +, -. See the updated interpolation docs for more information. You can
   continue to force ordering with parentheses.

FEATURES:

 * **New command:** `terraform console`, an interactive console for experimenting
   with and using interpolations. ([#10093](https://github.com/hashicorp/terraform/issues/10093))
 * **Terraform version requirement in configuration.** You can now specify
   a Terraform version requirement in configuration and modules. ([#10080](https://github.com/hashicorp/terraform/issues/10080))
 * **`depends_on` can reference modules.** This allows a resource or output
   to depend on everything within a module. ([#10076](https://github.com/hashicorp/terraform/issues/10076))
 * **`output` supports `depends_on`.** This is useful when the output depends
   on a certain ordering to happen that can't be represented with interpolations.
   ([#10072](https://github.com/hashicorp/terraform/issues/10072))

## 0.8.0-beta1 (November 11, 2016)

BASED ON: 0.7.10 (includes any changes up to that point as well)

BACKWARDS INCOMPATIBILITIES / NOTES:

 * `template_file` _inline_ templates must escape their variable usage. What
      was previously `${foo}` must now be `$${foo}`. Note that this is only
      for _inline_ templates. Templates read from files are unchanged. ([#9698](https://github.com/hashicorp/terraform/issues/9698))
 * Escape sequences used to require double-escaping when used within interpolations.
      You now must only escape once (which is the expected/typical behavior).
      For example: `${replace(var.foo, "\\", "\\\\")}` is correct. Before,
      that would cause very strange behavior. However, this may break existing
      configurations which found a level of escape sequences to work. Check
      `terraform plan` for incorrect output.

FEATURES:

 * **New provider:** `nomad` ([#9538](https://github.com/hashicorp/terraform/issues/9538))
 * **New provider:** `vault` ([#9158](https://github.com/hashicorp/terraform/issues/9158))
 * The `import` command will now read provider configuration from Terraform
   configuration files (including loading tfvars files and so on). ([#9809](https://github.com/hashicorp/terraform/issues/9809))
 * Providers and resources are now notified by Terraform core to "stop" when
   an interrupt is received, allowing resources to gracefully exit much, much
   faster. ([#9607](https://github.com/hashicorp/terraform/issues/9607))

IMPROVEMENTS:

  * core: Human-friendly error when a computed count is used. ([#10060](https://github.com/hashicorp/terraform/issues/10060))
  * helper/schema: only map, list, and set elements that are actually causing
      a resource to destroy/create are marked as "requires new". ([#9613](https://github.com/hashicorp/terraform/issues/9613))

BUG FIXES:

  * core: Escape sequences in interpolations work in every case. ([#8709](https://github.com/hashicorp/terraform/issues/8709))
  * core: Maps in outputs with computed values are no longer removed. ([#9549](https://github.com/hashicorp/terraform/issues/9549))
  * command/fmt: Multiline comments aren't indented every fmt. ([#6524](https://github.com/hashicorp/terraform/issues/6524))

## 0.7.13 (November 23, 2016)

BUG FIXES:

 * core: New graph records dependencies for explicit self references ([#10319](https://github.com/hashicorp/terraform/issues/10319))

## 0.7.12 (November 22, 2016)

BACKWARDS INCOMPATIBILITIES / NOTES:

 * provider/cloudstack: `cloudstack_static_nat` has now deprecated `network_id` ([#10204](https://github.com/hashicorp/terraform/issues/10204))

FEATURES:

 * *New Data Source:* `aws_alb_listener` ([#10181](https://github.com/hashicorp/terraform/issues/10181))
 * *New Resource:* `github_label` ([#10213](https://github.com/hashicorp/terraform/issues/10213))

IMPROVEMENTS:

 * core: Experimental feature failures are less verbose. ([#10276](https://github.com/hashicorp/terraform/issues/10276))
 * provider/aws: Add name_prefix to aws_iam_policy ([#10178](https://github.com/hashicorp/terraform/issues/10178))
 * provider/aws: Add ability to select aws_prefix_list data source by name ([#10248](https://github.com/hashicorp/terraform/issues/10248))
 * provider/aws Return service CIDR blocks from aws_vpc_endpoint resource ([#10254](https://github.com/hashicorp/terraform/issues/10254))
 * provider/aws: Added `environment` configuration for AWS Lambda Functions ([#10275](https://github.com/hashicorp/terraform/issues/10275))

BUG FIXES:

 * core: Fix potential crashing race condition on state write ([#10277](https://github.com/hashicorp/terraform/issues/10277))
 * core: Data sources in modules lose their `data.` prefix when moved within the state ([#9996](https://github.com/hashicorp/terraform/issues/9996))
 * provider/aws: Fixed issue with `enable_dns_support` on creation in `aws_vpc` ([#10171](https://github.com/hashicorp/terraform/issues/10171))
 * provider/aws: Add CertificateNotFound retry waiter to aws_alb_listener ([#10180](https://github.com/hashicorp/terraform/issues/10180))
 * provider/aws: Remove IAM user's MFA devices with `force_destroy` ([#10262](https://github.com/hashicorp/terraform/issues/10262))
 * provider/scaleway: improve volume attachment ([#10084](https://github.com/hashicorp/terraform/issues/10084))

## 0.7.11 (November 15, 2016)

FEATURES:

IMPROVEMENTS:

 * provider/aws: Expose RDS DB Instance HostedZoneId attribute ([#10000](https://github.com/hashicorp/terraform/issues/10000))
 * provider/aws: Ignore AWS internal tags ([#7454](https://github.com/hashicorp/terraform/issues/7454))
 * provider/aws: Exposed aws_iam_role create_date attribute ([#10091](https://github.com/hashicorp/terraform/issues/10091))
 * provider/aws: Added aws_api_gateway_api_key created_date & last_updated_date attributes ([#9530](https://github.com/hashicorp/terraform/issues/9530))
 * provider/aws: Added aws_api_gateway_rest_api created_date attribute ([#9532](https://github.com/hashicorp/terraform/issues/9532))
 * provider/aws: Exposed aws_api_gateway_deployment.created_date attribute ([#9534](https://github.com/hashicorp/terraform/issues/9534))
 * provider/aws: Added `retry_duration` to `redshift_configuration` in `kinesis_firehose_delivery_stream` ([#10113](https://github.com/hashicorp/terraform/issues/10113))
 * provider/azurerm: allow updating load balancer sub-resources ([#10016](https://github.com/hashicorp/terraform/issues/10016))
 * provider/openstack: Instance `user_data` will now detect if input is already Base64-encode ([#9966](https://github.com/hashicorp/terraform/issues/9966))

BUG FIXES:

 * core: Fix diff mismatch error on "Destroy: true to false" scenarios. ([#10139](https://github.com/hashicorp/terraform/issues/10139))
 * core: New destroy graph `-target` includes dependencies. ([#10036](https://github.com/hashicorp/terraform/issues/10036))
 * core: New destroy graph creates proper edges through module outputs ([#10068](https://github.com/hashicorp/terraform/issues/10068))
 * core: Fix shadow error when using uuid() ([#10106](https://github.com/hashicorp/terraform/issues/10106))
 * core: Fix an issue where applies with data sources could hang ([#10134](https://github.com/hashicorp/terraform/issues/10134))
 * core: Fix plan operation diff mismatch for computed keys in slices ([#10118](https://github.com/hashicorp/terraform/issues/10118))
 * provider/aws: fix the validation of aws_redshift_cluster database_name ([#10019](https://github.com/hashicorp/terraform/issues/10019))
 * provider/aws: Fix panic in aws_acm_certificate datasource ([#10051](https://github.com/hashicorp/terraform/issues/10051))
 * provider/aws: increase aws_lambda_function timeout ([#10116](https://github.com/hashicorp/terraform/issues/10116))
 * provider/aws: Fixed ES buffering_interval option in `kinesis_firehose_delivery_stream` ([#10112](https://github.com/hashicorp/terraform/issues/10112))

## 0.7.10 (November 9, 2016)

FEATURES:

 * **New Resource:** `azurerm_eventhub` ([#9889](https://github.com/hashicorp/terraform/issues/9889))
 * **New Resource:** `azurerm_virtual_machine_extension` ([#9962](https://github.com/hashicorp/terraform/issues/9962))
 * **Experimental new plan graph:** `terraform plan` is getting a new graph
   creation process for 0.8. This is now available behind a flag `-Xnew-apply`
   (on any command). This will become the default in 0.8. There may still be
   bugs. ([#9973](https://github.com/hashicorp/terraform/issues/9973))

IMPROVEMENTS:

 * provider/aws: Add support for Service Access Security Group in `aws_emr_cluster` ([#9600](https://github.com/hashicorp/terraform/issues/9600))
 * provider/aws: Add Enhanced VPC routing to Redshift ([#9950](https://github.com/hashicorp/terraform/issues/9950))
 * provider/aws: Add key_name_prefix argument to aws_key_pair resource ([#9993](https://github.com/hashicorp/terraform/issues/9993))
 * provider/openstack: Add `value_specs` to `openstack_fw_policy_v1` resource, allowing vendor information ([#9835](https://github.com/hashicorp/terraform/issues/9835))
 * provider/openstack: Add `value_specs` to `openstack_fw_firewall_v1` resource, allowing vendor information ([#9836](https://github.com/hashicorp/terraform/issues/9836))
 * provider/random: The `b64` attribute on `random_id` resources is deprecated, replaced by `b64_url` and `b64_std` ([#9903](https://github.com/hashicorp/terraform/issues/9903))

BUG FIXES:

 * core: Splat variables (`foo.*.bar`) are now ordered by count index for deterministic ordering. ([#9883](https://github.com/hashicorp/terraform/issues/9883))
 * core: Prune orphan outputs (in the config but not in the state). ([#9971](https://github.com/hashicorp/terraform/issues/9971))
 * core: New apply graph doesn't prune module variables as aggressively. ([#9898](https://github.com/hashicorp/terraform/issues/9898))
 * core: New apply graph properly configures providers with aliases. ([#9894](https://github.com/hashicorp/terraform/issues/9894))
 * core: New destroy graph doesn't create edge loops to destroy nodes that reference themselves. ([#9968](https://github.com/hashicorp/terraform/issues/9968))
 * provider/aws: Fix crash when adding EBS volumes to spot fleet request. ([#9857](https://github.com/hashicorp/terraform/issues/9857))
 * provider/aws: Ignore NoSuchEntity error when IAM user does not have login profile ([#9900](https://github.com/hashicorp/terraform/issues/9900))
 * provider/aws: Setting static_routes_only on import of vpn_connection ([#9802](https://github.com/hashicorp/terraform/issues/9802))
 * provider/aws: aws_alb_target_group arn_suffix missing the targetgroup ([#9911](https://github.com/hashicorp/terraform/issues/9911))
 * provider/aws: Fix the validateFunc of aws_elasticache_replication_group ([#9918](https://github.com/hashicorp/terraform/issues/9918))
 * provider/aws: removing toLower when setting aws_db_parameter_group options ([#9820](https://github.com/hashicorp/terraform/issues/9820))
 * provider/aws: Fix panic when passing statuses to aws_acm_certificate ([#9990](https://github.com/hashicorp/terraform/issues/9990))
 * provider/aws: AWS IAM, User and Role allow + in the name ([#9991](https://github.com/hashicorp/terraform/issues/9991))
 * provider/scaleway: retry volume attachment ([#9972](https://github.com/hashicorp/terraform/issues/9972))
 * provider/scaleway: fix `scaleway_image` datasource returning unknown images ([#9899](https://github.com/hashicorp/terraform/issues/9899))
 * provider/google: fix crash when mistakenly configuring disks ([#9942](https://github.com/hashicorp/terraform/issues/9942))

## 0.7.9 (November 4, 2016)

FEATURES:

 * **New Data Source:** `aws_acm_certificate` ([#8359](https://github.com/hashicorp/terraform/issues/8359))
 * **New Resource:** `aws_autoscaling_attachment` ([#9146](https://github.com/hashicorp/terraform/issues/9146))
 * **New Resource:** `postgresql_extension` ([#9210](https://github.com/hashicorp/terraform/issues/9210))

IMPROVEMENTS:

 * core: Improve shadow graph robustness by catching panics during graph evaluation. ([#9852](https://github.com/hashicorp/terraform/issues/9852))
 * provider/aws: Provide the option to skip_destroy on aws_volume_attachment ([#9792](https://github.com/hashicorp/terraform/issues/9792))
 * provider/aws: Allows aws_alb security_groups to be updated ([#9804](https://github.com/hashicorp/terraform/issues/9804))
 * provider/aws: Add the enable_sni attribute for Route53 health checks. ([#9822](https://github.com/hashicorp/terraform/issues/9822))
 * provider/openstack: Add `value_specs` to openstack_fw_rule_v1 resource, allowing vendor information ([#9834](https://github.com/hashicorp/terraform/issues/9834))
 * state/remote/swift: Enable OpenStack Identity/Keystone v3 authentication ([#9769](https://github.com/hashicorp/terraform/issues/9769))
 * state/remote/swift: Now supports all login/config options that the OpenStack Provider supports ([#9777](https://github.com/hashicorp/terraform/issues/9777))

BUG FIXES:

 * core: Provisioners in modules do not crash during `apply` (regression). ([#9846](https://github.com/hashicorp/terraform/issues/9846))
 * core: Computed bool fields with non-bool values will not crash ([#9812](https://github.com/hashicorp/terraform/issues/9812))
 * core: `formatlist` interpolation function accepts an empty list ([#9795](https://github.com/hashicorp/terraform/issues/9795))
 * core: Validate outputs have a name ([#9823](https://github.com/hashicorp/terraform/issues/9823))
 * core: Validate variables have a name ([#9818](https://github.com/hashicorp/terraform/issues/9818))
 * command/apply: If a partial set of required variables are provided with `-var`, ask for the remainder ([#9794](https://github.com/hashicorp/terraform/issues/9794))
 * command/fmt: Multiline strings aren't erroneously indented ([#9859](https://github.com/hashicorp/terraform/issues/9859))
 * provider/aws: Fix issue setting `certificate_upload_date` in `aws_api_gateway_domain_name` ([#9815](https://github.com/hashicorp/terraform/issues/9815))
 * provider/azurerm: allow storage_account resource with name "$root" ([#9813](https://github.com/hashicorp/terraform/issues/9813))
 * provider/google: fix for looking up project image families ([#9243](https://github.com/hashicorp/terraform/issues/9243))
 * provider/openstack: Don't pass `shared` in FWaaS Policy unless it's set ([#9830](https://github.com/hashicorp/terraform/issues/9830))
 * provider/openstack: openstack_fw_firewall_v1 `admin_state_up` should default to true ([#9832](https://github.com/hashicorp/terraform/issues/9832))

PLUGIN CHANGES:

  * Fields in resources can now have both `Optional` and `ConflictsWith` ([#9825](https://github.com/hashicorp/terraform/issues/9825))

## 0.7.8 (November 1, 2016)

BACKWARDS INCOMPATIBILITIES / NOTES:

 * provider/openstack: The OpenStack provider has switched to the new Gophercloud SDK.
   No front-facing changes were made, but please be aware that there might be bugs.
   Please report any if found.
 * `archive_file` is now a data source, instead of a resource ([#8492](https://github.com/hashicorp/terraform/issues/8492))

FEATURES:

 * **Experimental new apply graph:** `terraform apply` is getting a new graph
   creation process for 0.8. This is now available behind a flag `-Xnew-apply`
   (on any command). This will become the default in 0.8. There may still be
   bugs. ([#9388](https://github.com/hashicorp/terraform/issues/9388))
 * **Experimental new destroy graph:** `terraform destroy` is also getting
   a new graph creation process for 0.8. This is now available behind a flag
   `-Xnew-destroy`. This will become the default in 0.8. ([#9527](https://github.com/hashicorp/terraform/issues/9527))
 * **New Provider:** `pagerduty` ([#9022](https://github.com/hashicorp/terraform/issues/9022))
 * **New Resource:** `aws_iam_user_login_profile` ([#9605](https://github.com/hashicorp/terraform/issues/9605))
 * **New Resource:** `aws_waf_ipset` ([#8852](https://github.com/hashicorp/terraform/issues/8852))
 * **New Resource:** `aws_waf_rule` ([#8852](https://github.com/hashicorp/terraform/issues/8852))
 * **New Resource:** `aws_waf_web_acl` ([#8852](https://github.com/hashicorp/terraform/issues/8852))
 * **New Resource:** `aws_waf_byte_match_set` ([#9681](https://github.com/hashicorp/terraform/issues/9681))
 * **New Resource:** `aws_waf_size_constraint_set` ([#9689](https://github.com/hashicorp/terraform/issues/9689))
 * **New Resource:** `aws_waf_sql_injection_match_set` ([#9709](https://github.com/hashicorp/terraform/issues/9709))
 * **New Resource:** `aws_waf_xss_match_set` ([#9710](https://github.com/hashicorp/terraform/issues/9710))
 * **New Resource:** `aws_ssm_activation` ([#9111](https://github.com/hashicorp/terraform/issues/9111))
 * **New Resource:** `azurerm_key_vault` ([#9478](https://github.com/hashicorp/terraform/issues/9478))
 * **New Resource:** `azurerm_storage_share` ([#8674](https://github.com/hashicorp/terraform/issues/8674))
 * **New Resource:** `azurerm_eventhub_namespace` ([#9297](https://github.com/hashicorp/terraform/issues/9297))
 * **New Resource:** `cloudstack_security_group` ([#9103](https://github.com/hashicorp/terraform/issues/9103))
 * **New Resource:** `cloudstack_security_group_rule` ([#9645](https://github.com/hashicorp/terraform/issues/9645))
 * **New Resource:** `cloudstack_private_gateway` ([#9637](https://github.com/hashicorp/terraform/issues/9637))
 * **New Resource:** `cloudstack_static_route` ([#9637](https://github.com/hashicorp/terraform/issues/9637))
 * **New DataSource:** `aws_ebs_volume` ([#9753](https://github.com/hashicorp/terraform/issues/9753))
 * **New DataSource:** `aws_prefix_list` ([#9566](https://github.com/hashicorp/terraform/issues/9566))
 * **New DataSource:** `aws_security_group` ([#9604](https://github.com/hashicorp/terraform/issues/9604))
 * **New DataSource:** `azurerm_client_config` ([#9478](https://github.com/hashicorp/terraform/issues/9478))
 * **New Interpolation Function:** `ceil` ([#9692](https://github.com/hashicorp/terraform/issues/9692))
 * **New Interpolation Function:** `floor` ([#9692](https://github.com/hashicorp/terraform/issues/9692))
 * **New Interpolation Function:** `min` ([#9692](https://github.com/hashicorp/terraform/issues/9692))
 * **New Interpolation Function:** `max` ([#9692](https://github.com/hashicorp/terraform/issues/9692))
 * **New Interpolation Function:** `title` ([#9087](https://github.com/hashicorp/terraform/issues/9087))
 * **New Interpolation Function:** `zipmap` ([#9627](https://github.com/hashicorp/terraform/issues/9627))

IMPROVEMENTS:

 * provider/aws: No longer require `route_table_ids` list in `aws_vpc_endpoint` resources ([#9357](https://github.com/hashicorp/terraform/issues/9357))
 * provider/aws: Allow `description` in `aws_redshift_subnet_group` to be modified ([#9515](https://github.com/hashicorp/terraform/issues/9515))
 * provider/aws: Add tagging support to aws_redshift_subnet_group ([#9504](https://github.com/hashicorp/terraform/issues/9504))
 * provider/aws: Add validation to IAM User and Group Name ([#9584](https://github.com/hashicorp/terraform/issues/9584))
 * provider/aws: Add Ability To Enable / Disable ALB AccessLogs ([#9290](https://github.com/hashicorp/terraform/issues/9290))
 * provider/aws: Add support for `AutoMinorVersionUpgrade` to aws_elasticache_replication_group resource. ([#9657](https://github.com/hashicorp/terraform/issues/9657))
 * provider/aws: Fix import of RouteTable with destination prefixes ([#9686](https://github.com/hashicorp/terraform/issues/9686))
 * provider/aws: Add support for reference_name to aws_route53_health_check ([#9737](https://github.com/hashicorp/terraform/issues/9737))
 * provider/aws: Expose ARN suffix on ALB Target Group ([#9734](https://github.com/hashicorp/terraform/issues/9734))
 * provider/azurerm: add account_kind and access_tier to storage_account ([#9408](https://github.com/hashicorp/terraform/issues/9408))
 * provider/azurerm: write load_balanacer attributes to network_interface_card hash ([#9207](https://github.com/hashicorp/terraform/issues/9207))
 * provider/azurerm: Add disk_size_gb param to VM storage_os_disk ([#9200](https://github.com/hashicorp/terraform/issues/9200))
 * provider/azurerm: support importing of subnet resource ([#9646](https://github.com/hashicorp/terraform/issues/9646))
 * provider/azurerm: Add support for *all* of the Azure regions e.g. Germany, China and Government ([#9765](https://github.com/hashicorp/terraform/issues/9765))
 * provider/digitalocean: Allow resizing DigitalOcean Droplets without increasing disk size. ([#9573](https://github.com/hashicorp/terraform/issues/9573))
 * provider/google: enhance service scope list ([#9442](https://github.com/hashicorp/terraform/issues/9442))
 * provider/google Change default MySQL instance version to 5.6 ([#9674](https://github.com/hashicorp/terraform/issues/9674))
 * provider/google Support MySQL 5.7 instances ([#9673](https://github.com/hashicorp/terraform/issues/9673))
 * provider/google: Add support for using source_disk to google_compute_image ([#9614](https://github.com/hashicorp/terraform/issues/9614))
 * provider/google: Add support for default-internet-gateway alias for google_compute_route ([#9676](https://github.com/hashicorp/terraform/issues/9676))
 * provider/openstack: Added value_specs to openstack_networking_port_v2, allowing vendor information ([#9551](https://github.com/hashicorp/terraform/issues/9551))
 * provider/openstack: Added value_specs to openstack_networking_floatingip_v2, allowing vendor information ([#9552](https://github.com/hashicorp/terraform/issues/9552))
 * provider/openstack: Added value_specs to openstack_compute_keypair_v2, allowing vendor information ([#9554](https://github.com/hashicorp/terraform/issues/9554))
 * provider/openstack: Allow any protocol in openstack_fw_rule_v1 ([#9617](https://github.com/hashicorp/terraform/issues/9617))
 * provider/openstack: expose LoadBalancer v2 VIP Port ID ([#9727](https://github.com/hashicorp/terraform/issues/9727))
 * provider/openstack: Openstack Provider enhancements including environment variables ([#9725](https://github.com/hashicorp/terraform/issues/9725))
 * provider/scaleway: update sdk for ams1 region ([#9687](https://github.com/hashicorp/terraform/issues/9687))
 * provider/scaleway: server volume property ([#9695](https://github.com/hashicorp/terraform/issues/9695))

BUG FIXES:

 * core: Resources suffixed with 'panic' won't falsely trigger crash detection. ([#9395](https://github.com/hashicorp/terraform/issues/9395))
 * core: Validate lifecycle options don't contain interpolations. ([#9576](https://github.com/hashicorp/terraform/issues/9576))
 * core: Tainted resources will not process `ignore_changes`. ([#7855](https://github.com/hashicorp/terraform/issues/7855))
 * core: Boolean looking values passed in via `-var` no longer cause type errors. ([#9642](https://github.com/hashicorp/terraform/issues/9642))
 * core: Computed primitives in certain cases no longer cause diff mismatch errors. ([#9618](https://github.com/hashicorp/terraform/issues/9618))
 * core: Empty arrays for list vars in JSON work ([#8886](https://github.com/hashicorp/terraform/issues/8886))
 * core: Boolean types in tfvars work propertly ([#9751](https://github.com/hashicorp/terraform/issues/9751))
 * core: Deposed resource destruction is accounted for properly in `apply` counts. ([#9731](https://github.com/hashicorp/terraform/issues/9731))
 * core: Check for graph cycles on resource expansion to catch cycles between self-referenced resources. ([#9728](https://github.com/hashicorp/terraform/issues/9728))
 * core: `prevent_destroy` prevents decreasing count ([#9707](https://github.com/hashicorp/terraform/issues/9707))
 * core: removed optional items will trigger "requires new" if necessary ([#9699](https://github.com/hashicorp/terraform/issues/9699))
 * command/apply: `-backup` and `-state-out` work with plan files ([#9706](https://github.com/hashicorp/terraform/issues/9706))
 * command/fmt: Cleaner formatting for multiline standalone comments above resources
 * command/validate: respond to `--help` ([#9660](https://github.com/hashicorp/terraform/issues/9660))
 * provider/archive: Converting to datasource. ([#8492](https://github.com/hashicorp/terraform/issues/8492))
 * provider/aws: Fix issue importing AWS Instances and setting the correct `associate_public_ip_address` value ([#9453](https://github.com/hashicorp/terraform/issues/9453))
 * provider/aws: Fix issue with updating ElasticBeanstalk environment variables ([#9259](https://github.com/hashicorp/terraform/issues/9259))
 * provider/aws: Allow zero value for `scaling_adjustment` in `aws_autoscaling_policy` when using `SimpleScaling` ([#8893](https://github.com/hashicorp/terraform/issues/8893))
 * provider/aws: Increase ECS service drain timeout ([#9521](https://github.com/hashicorp/terraform/issues/9521))
 * provider/aws: Remove VPC Endpoint from state if it's not found ([#9561](https://github.com/hashicorp/terraform/issues/9561))
 * provider/aws: Delete Loging Profile from IAM User on force_destroy ([#9583](https://github.com/hashicorp/terraform/issues/9583))
 * provider/aws: Exposed aws_api_gw_domain_name.certificate_upload_date attribute ([#9533](https://github.com/hashicorp/terraform/issues/9533))
 * provider/aws: fix aws_elasticache_replication_group for Redis in cluster mode ([#9601](https://github.com/hashicorp/terraform/issues/9601))
 * provider/aws: Validate regular expression passed via the ami data_source `name_regex` attribute. ([#9622](https://github.com/hashicorp/terraform/issues/9622))
 * provider/aws: Bug fix for NoSuckBucket on Destroy of aws_s3_bucket_policy ([#9641](https://github.com/hashicorp/terraform/issues/9641))
 * provider/aws: Refresh aws_autoscaling_schedule from state on 404 ([#9659](https://github.com/hashicorp/terraform/issues/9659))
 * provider/aws: Allow underscores in IAM user and group names ([#9684](https://github.com/hashicorp/terraform/issues/9684))
 * provider/aws: aws_ami: handle deletion of AMIs ([#9721](https://github.com/hashicorp/terraform/issues/9721))
 * provider/aws: Fix aws_route53_record alias perpetual diff ([#9704](https://github.com/hashicorp/terraform/issues/9704))
 * provider/aws: Allow `active` state while waiting for the VPC Peering Connection. ([#9754](https://github.com/hashicorp/terraform/issues/9754))
 * provider/aws: Normalize all-principals wildcard in `aws_iam_policy_document` ([#9720](https://github.com/hashicorp/terraform/issues/9720))
 * provider/azurerm: Fix Azure RM loadbalancer rules validation ([#9468](https://github.com/hashicorp/terraform/issues/9468))
 * provider/azurerm: Fix servicebus_topic values when using the Update func to stop perpetual diff ([#9323](https://github.com/hashicorp/terraform/issues/9323))
 * provider/azurerm: lower servicebus_topic max size to Azure limit ([#9649](https://github.com/hashicorp/terraform/issues/9649))
 * provider/azurerm: Fix VHD deletion when VM and Storage account are in separate resource groups ([#9631](https://github.com/hashicorp/terraform/issues/9631))
 * provider/azurerm: Guard against panic when importing arm_virtual_network ([#9739](https://github.com/hashicorp/terraform/issues/9739))
 * provider/azurerm: fix sql_database resource reading tags ([#9767](https://github.com/hashicorp/terraform/issues/9767))
 * provider/cloudflare: update client library to stop connection closed issues ([#9715](https://github.com/hashicorp/terraform/issues/9715))
 * provider/consul: Change to consul_service resource to introduce a `service_id` parameter ([#9366](https://github.com/hashicorp/terraform/issues/9366))
 * provider/datadog: Ignore float/int diffs on thresholds ([#9466](https://github.com/hashicorp/terraform/issues/9466))
 * provider/docker: Fixes for docker_container host object and documentation ([#9367](https://github.com/hashicorp/terraform/issues/9367))
 * provider/scaleway improve the performance of server deletion ([#9491](https://github.com/hashicorp/terraform/issues/9491))
 * provider/scaleway: fix scaleway_volume_attachment with count > 1 ([#9493](https://github.com/hashicorp/terraform/issues/9493))


## 0.7.7 (October 18, 2016)

FEATURES:

 * **New Data Source:** `scaleway_bootsscript`. ([#9386](https://github.com/hashicorp/terraform/issues/9386))
 * **New Data Source:** `scaleway_image`. ([#9386](https://github.com/hashicorp/terraform/issues/9386))

IMPROVEMENTS:

 * core: When the environment variable TF_LOG_PATH is specified, debug logs are now appended to the specified file instead of being truncated. ([#9440](https://github.com/hashicorp/terraform/pull/9440))
 * provider/aws: Expose ARN for `aws_lambda_alias`. ([#9390](https://github.com/hashicorp/terraform/issues/9390))
 * provider/aws: Add support for AWS US East (Ohio) region. ([#9414](https://github.com/hashicorp/terraform/issues/9414))
 * provider/scaleway: `scaleway_ip`, `scaleway_security_group`, `scalway_server` and `scaleway_volume` resources can now be imported. ([#9387](https://github.com/hashicorp/terraform/issues/9387))

BUG FIXES:

 * core: List and map indexes support arithmetic. ([#9372](https://github.com/hashicorp/terraform/issues/9372))
 * core: List and map indexes are implicitly converted to the correct type if possible. ([#9372](https://github.com/hashicorp/terraform/issues/9372))
 * provider/aws: Read back `associate_public_ip_address` in `aws_launch_configuration` resources to enable importing. ([#9399](https://github.com/hashicorp/terraform/issues/9399))
 * provider/aws: Remove `aws_route` resources from state if their associated `aws_route_table` has been removed. ([#9431](https://github.com/hashicorp/terraform/issues/9431))
 * provider/azurerm: Load balancer resources now have their `id` attribute set to the resource URI instead of the load balancer URI. ([#9401](https://github.com/hashicorp/terraform/issues/9401))
 * provider/google: Fix a bug causing a crash when migrating `google_compute_target_pool` resources from 0.6.x releases. ([#9370](https://github.com/hashicorp/terraform/issues/9370))

## 0.7.6 (October 14, 2016)

BACKWARDS INCOMPATIBILITIES / NOTES:
 * `azurerm_virtual_machine` has deprecated the use of `diagnostics_profile` in favour of `boot_diagnostics`. ([#9122](https://github.com/hashicorp/terraform/issues/9122))
 * The deprecated `key_file` and `bastion_key_file` arguments to Provisioner Connections have been removed ([#9340](https://github.com/hashicorp/terraform/issues/9340))

FEATURES:
 * **New Data Source:** `aws_billing_service_account` ([#8701](https://github.com/hashicorp/terraform/issues/8701))
 * **New Data Source:** `aws_availability_zone` ([#6819](https://github.com/hashicorp/terraform/issues/6819))
 * **New Data Source:** `aws_region` ([#6819](https://github.com/hashicorp/terraform/issues/6819))
 * **New Data Source:** `aws_subnet` ([#6819](https://github.com/hashicorp/terraform/issues/6819))
 * **New Data Source:** `aws_vpc` ([#6819](https://github.com/hashicorp/terraform/issues/6819))
 * **New Resource:** `azurerm_lb` ([#9199](https://github.com/hashicorp/terraform/issues/9199))
 * **New Resource:** `azurerm_lb_backend_address_pool` ([#9199](https://github.com/hashicorp/terraform/issues/9199))
 * **New Resource:** `azurerm_lb_nat_rule` ([#9199](https://github.com/hashicorp/terraform/issues/9199))
 * **New Resource:** `azurerm_lb_nat_pool` ([#9199](https://github.com/hashicorp/terraform/issues/9199))
 * **New Resource:** `azurerm_lb_probe` ([#9199](https://github.com/hashicorp/terraform/issues/9199))
 * **New Resource:** `azurerm_lb_rule` ([#9199](https://github.com/hashicorp/terraform/issues/9199))
 * **New Resource:** `github_repository` ([#9327](https://github.com/hashicorp/terraform/issues/9327))

IMPROVEMENTS:
 * core-validation: create validation package to provide common validation functions ([#8103](https://github.com/hashicorp/terraform/issues/8103))
 * provider/aws: Support Import of OpsWorks Custom Layers ([#9252](https://github.com/hashicorp/terraform/issues/9252))
 * provider/aws: Automatically constructed ARNs now support partitions other than `aws`, allowing operation with `aws-cn` and `aws-us-gov` ([#9273](https://github.com/hashicorp/terraform/issues/9273))
 * provider/aws: Retry setTags operation for EC2 resources ([#7890](https://github.com/hashicorp/terraform/issues/7890))
 * provider/aws: Support refresh of EC2 instance `user_data` ([#6736](https://github.com/hashicorp/terraform/issues/6736))
 * provider/aws: Poll to confirm delete of `resource_aws_customer_gateway` ([#9346](https://github.com/hashicorp/terraform/issues/9346))
 * provider/azurerm: expose default keys for `servicebus_namespace` ([#9242](https://github.com/hashicorp/terraform/issues/9242))
 * provider/azurerm: add `enable_blob_encryption` to `azurerm_storage_account` resource ([#9233](https://github.com/hashicorp/terraform/issues/9233))
 * provider/azurerm: set `resource_group_name` on resource import across the provider ([#9073](https://github.com/hashicorp/terraform/issues/9073))
 * provider/azurerm: `azurerm_cdn_profile` resources can now be imported ([#9306](https://github.com/hashicorp/terraform/issues/9306))
 * provider/datadog: add support for Datadog dashboard "type" and "style" options ([#9228](https://github.com/hashicorp/terraform/issues/9228))
 * provider/scaleway: `region` is now supported for provider configuration

BUG FIXES:
 * core: Local state can now be refreshed when no resources exist ([#7320](https://github.com/hashicorp/terraform/issues/7320))
 * core: Orphaned nested (depth 2+) modules will inherit provider configs ([#9318](https://github.com/hashicorp/terraform/issues/9318))
 * core: Fix crash when a map key contains an interpolation function ([#9282](https://github.com/hashicorp/terraform/issues/9282))
 * core: Numeric variables values were incorrectly converted to numbers ([#9263](https://github.com/hashicorp/terraform/issues/9263))
 * core: Fix input and output of map variables from HCL ([#9268](https://github.com/hashicorp/terraform/issues/9268))
 * core: Crash when interpolating a map value with a function in the key ([#9282](https://github.com/hashicorp/terraform/issues/9282))
 * core: Crash when copying a nil value in an InstanceState ([#9356](https://github.com/hashicorp/terraform/issues/9356))
 * command/fmt: Bare comment groups no longer have superfluous newlines
 * command/fmt: Leading comments on list items are formatted properly
 * provider/aws: Return correct AMI image when `most_recent` is set to `true`. ([#9277](https://github.com/hashicorp/terraform/issues/9277))
 * provider/aws: Fix issue with diff on import of `aws_eip` in EC2 Classic ([#9009](https://github.com/hashicorp/terraform/issues/9009))
 * provider/aws: Handle EC2 tags related errors in CloudFront Distribution resource. ([#9298](https://github.com/hashicorp/terraform/issues/9298))
 * provider/aws: Fix cause error when using `etag` and `kms_key_id` with `aws_s3_bucket_object` ([#9168](https://github.com/hashicorp/terraform/issues/9168))
 * provider/aws: Fix issue reassigning EIP instances appropriately ([#7686](https://github.com/hashicorp/terraform/issues/7686))
 * provider/azurerm: removing resources from state when the API returns a 404 for them ([#8859](https://github.com/hashicorp/terraform/issues/8859))
 * provider/azurerm: Fixed a panic in `azurerm_virtual_machine` when using `diagnostic_profile` ([#9122](https://github.com/hashicorp/terraform/issues/9122))

## 0.7.5 (October 6, 2016)

BACKWARDS INCOMPATIBILITIES / NOTES:
 * `tls_cert_request` is now a managed resource instead of a data source, restoring the pre-Terraform 0.7 behaviour ([#9035](https://github.com/hashicorp/terraform/issues/9035))

FEATURES:
 * **New Provider:** `bitbucket` ([#7405](https://github.com/hashicorp/terraform/issues/7405))
 * **New Resource:** `aws_api_gateway_client_certificate` ([#8775](https://github.com/hashicorp/terraform/issues/8775))
 * **New Resource:** `azurerm_servicebus_topic` ([#9151](https://github.com/hashicorp/terraform/issues/9151))
 * **New Resource:** `azurerm_servicebus_subscription` ([#9185](https://github.com/hashicorp/terraform/issues/9185))
 * **New Resource:** `aws_emr_cluster` ([#9106](https://github.com/hashicorp/terraform/issues/9106))
 * **New Resource:** `aws_emr_instance_group` ([#9106](https://github.com/hashicorp/terraform/issues/9106))

IMPROVEMENTS:
 * helper/schema: Adding of MinItems as a validation to Lists and Maps ([#9216](https://github.com/hashicorp/terraform/issues/9216))
 * provider/aws: Add JSON validation to the `aws_cloudwatch_event_rule` resource ([#8897](https://github.com/hashicorp/terraform/issues/8897))
 * provider/aws: S3 bucket policies are imported as separate resources ([#8915](https://github.com/hashicorp/terraform/issues/8915))
 * provider/aws: S3 bucket policies can now be removed via the `aws_s3_bucket` resource ([#8915](https://github.com/hashicorp/terraform/issues/8915))
 * provider/aws: Added a `cluster_address` attribute to aws elasticache ([#8935](https://github.com/hashicorp/terraform/issues/8935))
 * provider/aws: Add JSON validation to the `aws_elasticsearch_domain resource`. ([#8898](https://github.com/hashicorp/terraform/issues/8898))
 * provider/aws: Add JSON validation to the `aws_kms_key resource`. ([#8900](https://github.com/hashicorp/terraform/issues/8900))
 * provider/aws: Add JSON validation to the `aws_s3_bucket_policy resource`. ([#8901](https://github.com/hashicorp/terraform/issues/8901))
 * provider/aws: Add JSON validation to the `aws_sns_topic resource`. ([#8902](https://github.com/hashicorp/terraform/issues/8902))
 * provider/aws: Add JSON validation to the `aws_sns_topic_policy resource`. ([#8903](https://github.com/hashicorp/terraform/issues/8903))
 * provider/aws: Add JSON validation to the `aws_sqs_queue resource`. ([#8904](https://github.com/hashicorp/terraform/issues/8904))
 * provider/aws: Add JSON validation to the `aws_sqs_queue_policy resource`. ([#8905](https://github.com/hashicorp/terraform/issues/8905))
 * provider/aws: Add JSON validation to the `aws_vpc_endpoint resource`. ([#8906](https://github.com/hashicorp/terraform/issues/8906))
 * provider/aws: Update `aws_cloudformation_stack` data source with new helper function. ([#8907](https://github.com/hashicorp/terraform/issues/8907))
 * provider/aws: Add JSON validation to the `aws_s3_bucket` resource. ([#8908](https://github.com/hashicorp/terraform/issues/8908))
 * provider/aws: Add support for `cloudwatch_logging_options` to Firehose Delivery Streams ([#8671](https://github.com/hashicorp/terraform/issues/8671))
 * provider/aws: Add HTTP/2 support via the http_version parameter to CloudFront distribution ([#8777](https://github.com/hashicorp/terraform/issues/8777))
 * provider/aws: Add `query_string_cache_keys` to allow for selective caching of CloudFront keys ([#8777](https://github.com/hashicorp/terraform/issues/8777))
 * provider/aws: Support Import `aws_elasticache_cluster` ([#9010](https://github.com/hashicorp/terraform/issues/9010))
 * provider/aws: Add support for tags to `aws_cloudfront_distribution` ([#9011](https://github.com/hashicorp/terraform/issues/9011))
 * provider/aws: Support Import `aws_opsworks_stack` ([#9124](https://github.com/hashicorp/terraform/issues/9124))
 * provider/aws: Support Import `aws_elasticache_replication_groups` ([#9140](https://github.com/hashicorp/terraform/issues/9140))
 * provider/aws: Add new aws api-gateway integration types ([#9213](https://github.com/hashicorp/terraform/issues/9213))
 * provider/aws: Import `aws_db_event_subscription` ([#9220](https://github.com/hashicorp/terraform/issues/9220))
 * provider/azurerm: Add normalizeJsonString and validateJsonString functions ([#8909](https://github.com/hashicorp/terraform/issues/8909))
 * provider/azurerm: Support AzureRM Sql Database DataWarehouse ([#9196](https://github.com/hashicorp/terraform/issues/9196))
 * provider/openstack: Use proxy environment variables for communication with services ([#8948](https://github.com/hashicorp/terraform/issues/8948))
 * provider/vsphere: Adding `detach_unknown_disks_on_delete` flag for VM resource ([#8947](https://github.com/hashicorp/terraform/issues/8947))
 * provisioner/chef: Add `skip_register` attribute to allow skipping the registering steps ([#9127](https://github.com/hashicorp/terraform/issues/9127))

BUG FIXES:
 * core: Fixed variables not being in scope for destroy -target on modules ([#9021](https://github.com/hashicorp/terraform/issues/9021))
 * core: Fixed issue that prevented diffs from being properly generated in a specific resource schema scenario ([#8891](https://github.com/hashicorp/terraform/issues/8891))
 * provider/aws: Remove support for `ah` and `esp` literals in Security Group Ingress/Egress rules; you must use the actual protocol number for protocols other than `tcp`, `udp`, `icmp`, or `all` ([#8975](https://github.com/hashicorp/terraform/issues/8975))
 * provider/aws: Do not report drift for effect values differing only by case in AWS policies ([#9139](https://github.com/hashicorp/terraform/issues/9139))
 * provider/aws: VPC ID, Port, Protocol and Name change on aws_alb_target_group will ForceNew resource ([#8989](https://github.com/hashicorp/terraform/issues/8989))
 * provider/aws: Wait for Spot Fleet to drain before removing from state ([#8938](https://github.com/hashicorp/terraform/issues/8938))
 * provider/aws: Fix issue when importing `aws_eip` resources by IP address ([#8970](https://github.com/hashicorp/terraform/issues/8970))
 * provider/aws: Ensure that origin_access_identity is a required value within the CloudFront distribution s3_config block ([#8777](https://github.com/hashicorp/terraform/issues/8777))
 * provider/aws: Corrected Seoul S3 Website Endpoint format ([#9032](https://github.com/hashicorp/terraform/issues/9032))
 * provider/aws: Fix failed remove S3 lifecycle_rule ([#9031](https://github.com/hashicorp/terraform/issues/9031))
 * provider/aws: Fix crashing bug in `aws_ami` data source when using `name_regex` ([#9033](https://github.com/hashicorp/terraform/issues/9033))
 * provider/aws: Fix reading dimensions on cloudwatch alarms ([#9029](https://github.com/hashicorp/terraform/issues/9029))
 * provider/aws: Changing snapshot_identifier on aws_db_instance resource should force… ([#8806](https://github.com/hashicorp/terraform/issues/8806))
 * provider/aws: Refresh AWS EIP association from state when not found ([#9056](https://github.com/hashicorp/terraform/issues/9056))
 * provider/aws: Make encryption in Aurora instances computed-only ([#9060](https://github.com/hashicorp/terraform/issues/9060))
 * provider/aws: Make sure that VPC Peering Connection in a failed state returns an error. ([#9038](https://github.com/hashicorp/terraform/issues/9038))
 * provider/aws: guard against aws_route53_record delete panic ([#9049](https://github.com/hashicorp/terraform/issues/9049))
 * provider/aws: aws_db_option_group flattenOptions failing due to missing values ([#9052](https://github.com/hashicorp/terraform/issues/9052))
 * provider/aws: Add retry logic to the aws_ecr_repository delete func ([#9050](https://github.com/hashicorp/terraform/issues/9050))
 * provider/aws: Modifying the parameter_group_name of aws_elasticache_replication_group caused a panic ([#9101](https://github.com/hashicorp/terraform/issues/9101))
 * provider/aws: Fix issue with updating ELB subnets for subnets in the same AZ ([#9131](https://github.com/hashicorp/terraform/issues/9131))
 * provider/aws: aws_route53_record alias refresh manually updated record ([#9125](https://github.com/hashicorp/terraform/issues/9125))
 * provider/aws: Fix issue detaching volumes that were already detached ([#9023](https://github.com/hashicorp/terraform/issues/9023))
 * provider/aws: Add retry to the `aws_ssm_document` delete func ([#9188](https://github.com/hashicorp/terraform/issues/9188))
 * provider/aws: Fix issue updating `search_string` in aws_cloudwatch_metric_alarm ([#9230](https://github.com/hashicorp/terraform/issues/9230))
 * provider/aws: Update EFS resource to read performance mode and creation_token ([#9234](https://github.com/hashicorp/terraform/issues/9234))
 * provider/azurerm: fix resource ID parsing for subscriptions resources ([#9163](https://github.com/hashicorp/terraform/issues/9163))
 * provider/librato: Mandatory name and conditions attributes weren't being sent on Update unless changed ([#8984](https://github.com/hashicorp/terraform/issues/8984))
 * provisioner/chef: Fix an error with parsing certain `vault_json` content ([#9114](https://github.com/hashicorp/terraform/issues/9114))
 * provisioner/chef: Change to order in which to cleanup the user key so this is done before the Chef run starts ([#9114](https://github.com/hashicorp/terraform/issues/9114))

## 0.7.4 (September 19, 2016)

BACKWARDS INCOMPATIBILITIES / NOTES:
 * In previous releases, the `private_key` field in the connection provisioner
   inadvertently accepted a path argument and would read the file contents.
   This functionality has been removed in this release ([#8577](https://github.com/hashicorp/terraform/issues/8577)), and the documented
   method of using the `file()` interpolation function should be used to load
   the key from a file.

FEATURES:
 * **New Resource:** `aws_codecommit_trigger` ([#8751](https://github.com/hashicorp/terraform/issues/8751))
 * **New Resource:** `aws_default_security_group` ([#8861](https://github.com/hashicorp/terraform/issues/8861))
 * **New Remote State Backend:** `manta` ([#8830](https://github.com/hashicorp/terraform/issues/8830))

IMPROVEMENTS:
 * provider/aws: Support 'publish' attribute in `lambda_function` ([#8653](https://github.com/hashicorp/terraform/issues/8653))
 * provider/aws: Add `reader_endpoint` RDS Clusters ([#8884](https://github.com/hashicorp/terraform/issues/8884))
 * provider/aws: Export AWS ELB service account ARN ([#8700](https://github.com/hashicorp/terraform/issues/8700))
 * provider/aws: Allow `aws_alb` to have the name auto-generated ([#8673](https://github.com/hashicorp/terraform/issues/8673))
 * provider/aws: Expose `arn_suffix` on `aws_alb` ([#8833](https://github.com/hashicorp/terraform/issues/8833))
 * provider/aws: Add JSON validation to the `aws_cloudformation_stack` resource ([#8896](https://github.com/hashicorp/terraform/issues/8896))
 * provider/aws: Add JSON validation to the `aws_glacier_vault` resource ([#8899](https://github.com/hashicorp/terraform/issues/8899))
 * provider/azurerm: support Diagnostics Profile ([#8277](https://github.com/hashicorp/terraform/issues/8277))
 * provider/google: Resources depending on the `network` attribute can now reference the network by `self_link` or `name` ([#8639](https://github.com/hashicorp/terraform/issues/8639))
 * provider/postgresql: The standard environment variables PGHOST, PGUSER, PGPASSWORD and PGSSLMODE are now supported for provider configuration ([#8666](https://github.com/hashicorp/terraform/issues/8666))
 * helper/resource: Add timeout duration to timeout error message ([#8773](https://github.com/hashicorp/terraform/issues/8773))
 * provisioner/chef: Support recreating Chef clients by setting `recreate_client=true` ([#8577](https://github.com/hashicorp/terraform/issues/8577))
 * provisioner/chef: Support encrypting existing Chef-Vaults for newly created clients ([#8577](https://github.com/hashicorp/terraform/issues/8577))

BUG FIXES:
 * core: Fix regression when loading variables from json ([#8820](https://github.com/hashicorp/terraform/issues/8820))
 * provider/aws: Prevent crash creating an `aws_sns_topic` with an empty policy ([#8834](https://github.com/hashicorp/terraform/issues/8834))
 * provider/aws: Bump `aws_elasticsearch_domain` timeout values ([#672](https://github.com/hashicorp/terraform/issues/672))
 * provider/aws: `aws_nat_gateways` will now recreate on `failed` state ([#8689](https://github.com/hashicorp/terraform/issues/8689))
 * provider/aws: Prevent crash on account ID validation ([#8731](https://github.com/hashicorp/terraform/issues/8731))
 * provider/aws: `aws_db_instance` unexpected state when configurating enhanced monitoring ([#8707](https://github.com/hashicorp/terraform/issues/8707))
 * provider/aws: Remove region condition from `aws_codecommit_repository` ([#8778](https://github.com/hashicorp/terraform/issues/8778))
 * provider/aws: Support Policy DiffSuppression in `aws_kms_key` policy ([#8675](https://github.com/hashicorp/terraform/issues/8675))
 * provider/aws: Fix issue updating Elastic Beanstalk Environment variables ([#8848](https://github.com/hashicorp/terraform/issues/8848))
 * provider/scaleway: Fix `security_group_rule` identification ([#8661](https://github.com/hashicorp/terraform/issues/8661))
 * provider/cloudstack: Fix renaming a VPC with the `cloudstack_vpc` resource ([#8784](https://github.com/hashicorp/terraform/issues/8784))

## 0.7.3 (September 5, 2016)

BACKWARDS INCOMPATIBILITIES / NOTES:
 * Terraform now validates the uniqueness of variable and output names in your configurations. In prior versions certain ways of duplicating variable names would work. This is now a configuration error (and should've always been). If you get an error running Terraform you may need to remove the duplicates. Done right, this should not affect the behavior of Terraform.
 * The internal structure of `.terraform/modules` changed slightly. For configurations with modules, you'll need to run `terraform get` again.

FEATURES:
 * **New Provider:** `rabbitmq` ([#7694](https://github.com/hashicorp/terraform/issues/7694))
 * **New Data Source:** `aws_cloudformation_stack` ([#8640](https://github.com/hashicorp/terraform/issues/8640))
 * **New Resource:** `aws_cloudwatch_log_stream` ([#8626](https://github.com/hashicorp/terraform/issues/8626))
 * **New Resource:** `aws_default_route_table` ([#8323](https://github.com/hashicorp/terraform/issues/8323))
 * **New Resource:** `aws_spot_datafeed_subscription` ([#8640](https://github.com/hashicorp/terraform/issues/8640))
 * **New Resource:** `aws_s3_bucket_policy` ([#8615](https://github.com/hashicorp/terraform/issues/8615))
 * **New Resource:** `aws_sns_topic_policy` ([#8654](https://github.com/hashicorp/terraform/issues/8654))
 * **New Resource:** `aws_sqs_queue_policy` ([#8657](https://github.com/hashicorp/terraform/issues/8657))
 * **New Resource:** `aws_ssm_association` ([#8376](https://github.com/hashicorp/terraform/issues/8376))
 * **New Resource:** `cloudstack_affinity_group` ([#8360](https://github.com/hashicorp/terraform/issues/8360))
 * **New Resource:** `librato_alert` ([#8170](https://github.com/hashicorp/terraform/issues/8170))
 * **New Resource:** `librato_service` ([#8170](https://github.com/hashicorp/terraform/issues/8170))
 * **New Remote State Backend:** `local` ([#8647](https://github.com/hashicorp/terraform/issues/8647))
 * Data source blocks can now have a count associated with them ([#8635](https://github.com/hashicorp/terraform/issues/8635))
 * The count of a resource can now be referenced for interpolations: `self.count` and `type.name.count` work ([#8581](https://github.com/hashicorp/terraform/issues/8581))
 * Provisioners now support connection using IPv6 in addition to IPv4 ([#6616](https://github.com/hashicorp/terraform/issues/6616))

IMPROVEMENTS:
 * core: Add wildcard (match all) support to `ignore_changes` ([#8599](https://github.com/hashicorp/terraform/issues/8599))
 * core: HTTP module sources can now use netrc files for auth
 * core: Show last resource state in a timeout error message ([#8510](https://github.com/hashicorp/terraform/issues/8510))
 * helper/schema: Add diff suppression callback ([#8585](https://github.com/hashicorp/terraform/issues/8585))
 * provider/aws: API Gateway Custom Authorizer ([#8535](https://github.com/hashicorp/terraform/issues/8535))
 * provider/aws: Add MemoryReservation To `aws_ecs_container_definition` data source ([#8437](https://github.com/hashicorp/terraform/issues/8437))
 * provider/aws: Add ability Enable/Disable For ELB Access logs ([#8438](https://github.com/hashicorp/terraform/issues/8438))
 * provider/aws: Add support for assuming a role prior to performing API operations ([#8638](https://github.com/hashicorp/terraform/issues/8638))
 * provider/aws: Export `arn` of `aws_autoscaling_group` ([#8503](https://github.com/hashicorp/terraform/issues/8503))
 * provider/aws: More robust handling of Lambda function archives hosted on S3 ([#6860](https://github.com/hashicorp/terraform/issues/6860))
 * provider/aws: Spurious diffs of `aws_s3_bucket` policy attributes due to JSON field ordering are reduced ([#8615](https://github.com/hashicorp/terraform/issues/8615))
 * provider/aws: `name_regex` attribute for local post-filtering of `aws_ami` data source results ([#8403](https://github.com/hashicorp/terraform/issues/8403))
 * provider/aws: Support for lifecycle hooks at ASG creation ([#5620](https://github.com/hashicorp/terraform/issues/5620))
 * provider/consul: Make provider settings truly optional ([#8551](https://github.com/hashicorp/terraform/issues/8551))
 * provider/statuscake: Add support for contact-group id in statuscake test ([#8417](https://github.com/hashicorp/terraform/issues/8417))

BUG FIXES:
 * core: Changing a module source from file to VCS no longer errors ([#8398](https://github.com/hashicorp/terraform/issues/8398))
 * core: Configuration is now validated prior to input, fixing an obscure parse error when attempting to interpolate a count ([#8591](https://github.com/hashicorp/terraform/issues/8591))
 * core: JSON configuration with resources with a single key parse properly ([#8485](https://github.com/hashicorp/terraform/issues/8485))
 * core: States with duplicate modules are detected and an error is shown ([#8463](https://github.com/hashicorp/terraform/issues/8463))
 * core: Validate uniqueness of variables/outputs in a module ([#8482](https://github.com/hashicorp/terraform/issues/8482))
 * core: `-var` flag inputs starting with `/` work
 * core: `-var` flag inputs starting with a number work and was fixed in such a way that this should overall be a lot more resilient to inputs ([#8044](https://github.com/hashicorp/terraform/issues/8044))
 * provider/aws: Add AWS error message to retry APIGateway account update ([#8533](https://github.com/hashicorp/terraform/issues/8533))
 * provider/aws: Do not set empty string to state for `aws_vpn_gateway` availability zone ([#8645](https://github.com/hashicorp/terraform/issues/8645))
 * provider/aws: Fix. Adjust create and destroy timeout in aws_vpn_gateway_attachment. ([#8636](https://github.com/hashicorp/terraform/issues/8636))
 * provider/aws: Handle missing EFS mount target in `aws_efs_mount_target` ([#8529](https://github.com/hashicorp/terraform/issues/8529))
 * provider/aws: If an `aws_security_group` was used in Lambda function it may have prevented you from destroying such SG due to dangling ENIs created by Lambda service. These ENIs are now automatically cleaned up prior to SG deletion ([#8033](https://github.com/hashicorp/terraform/issues/8033))
 * provider/aws: Increase `aws_route_table` timeouts from 1 min to 2 mins ([#8465](https://github.com/hashicorp/terraform/issues/8465))
 * provider/aws: Increase aws_rds_cluster timeout to 40 minutes ([#8623](https://github.com/hashicorp/terraform/issues/8623))
 * provider/aws: Refresh `aws_route` from state if `aws_route_table` not found ([#8443](https://github.com/hashicorp/terraform/issues/8443))
 * provider/aws: Remove `aws_elasticsearch_domain` from state if it doesn't exist ([#8643](https://github.com/hashicorp/terraform/issues/8643))
 * provider/aws: Remove unsafe ptr dereferencing from ECS/ECR ([#8514](https://github.com/hashicorp/terraform/issues/8514))
 * provider/aws: Set `apply_method` to state in `aws_db_parameter_group` ([#8603](https://github.com/hashicorp/terraform/issues/8603))
 * provider/aws: Stop `aws_instance` `source_dest_check` triggering an API call on each terraform run ([#8450](https://github.com/hashicorp/terraform/issues/8450))
 * provider/aws: Wait for `aws_route_53_record` to be in-sync after a delete ([#8646](https://github.com/hashicorp/terraform/issues/8646))
 * provider/aws: `aws_volume_attachment` detachment errors are caught ([#8479](https://github.com/hashicorp/terraform/issues/8479))
 * provider/aws: adds resource retry to `aws_spot_instance_request` ([#8516](https://github.com/hashicorp/terraform/issues/8516))
 * provider/aws: Add validation of Health Check target to aws_elb. ([#8578](https://github.com/hashicorp/terraform/issues/8578))
 * provider/aws: Skip detaching when aws_internet_gateway not found ([#8454](https://github.com/hashicorp/terraform/issues/8454))
 * provider/aws: Handle all kinds of CloudFormation stack failures ([#5606](https://github.com/hashicorp/terraform/issues/5606))
 * provider/azurerm: Reordering the checks after an Azure API Get ([#8607](https://github.com/hashicorp/terraform/issues/8607))
 * provider/chef: Fix "invalid header" errors that could occur ([#8382](https://github.com/hashicorp/terraform/issues/8382))
 * provider/github: Remove unsafe ptr dereferencing ([#8512](https://github.com/hashicorp/terraform/issues/8512))
 * provider/librato: Refresh space from state when not found ([#8596](https://github.com/hashicorp/terraform/issues/8596))
 * provider/mysql: Fix breakage in parsing MySQL version string ([#8571](https://github.com/hashicorp/terraform/issues/8571))
 * provider/template: `template_file` vars can be floating point ([#8590](https://github.com/hashicorp/terraform/issues/8590))
 * provider/triton: Fix bug where the ID of a `triton_key` was used prior to being set ([#8563](https://github.com/hashicorp/terraform/issues/8563))

## 0.7.2 (August 25, 2016)

BACKWARDS INCOMPATIBILITIES / NOTES:
 * provider/openstack: changes were made to how volumes attached to instances are detected. If you attached a volume to an instance out of band to Terraform, it will be detached upon the next apply. You can resolve this by adding a `volume` entry for the attached volume.
 * provider/aws: `aws_spot_fleet_request` has changed the `associate_public_ip_address` default from `true` to `false`

FEATURES:
 * **New Resource:** `aws_api_gateway_base_path_mapping` ([#8353](https://github.com/hashicorp/terraform/issues/8353))
 * **New Resource:** `aws_api_gateway_domain_name` ([#8353](https://github.com/hashicorp/terraform/issues/8353))
 * **New Resource:** `aws_ssm_document` ([#8460](https://github.com/hashicorp/terraform/issues/8460))

IMPROVEMENTS:
 * core: Names generated with a unique prefix are now sortable based on age ([#8249](https://github.com/hashicorp/terraform/issues/8249))
 * provider/aws: Add Primary Endpoint Address attribute for `aws_elasticache_replication_group` ([#8385](https://github.com/hashicorp/terraform/issues/8385))
 * provider/aws: Add support for `network_mode` to `aws_ecs_task_definition` ([#8391](https://github.com/hashicorp/terraform/issues/8391))
 * provider/aws: Add support for LB target group to ECS service ([#8190](https://github.com/hashicorp/terraform/issues/8190))
 * provider/aws: Support Tags for `aws_alb` and `aws_alb_target_group` resources ([#8422](https://github.com/hashicorp/terraform/issues/8422))
 * provider/aws: Support `snapshot_name` for ElastiCache Cluster and Replication Groups ([#8419](https://github.com/hashicorp/terraform/issues/8419))
 * provider/aws: Add support to `aws_redshift_cluster` for restoring from snapshot ([#8414](https://github.com/hashicorp/terraform/issues/8414))
 * provider/aws: Add validation for master_password in `aws_redshift_cluster` ([#8434](https://github.com/hashicorp/terraform/issues/8434))
 * provider/openstack: Add `allowed_address_pairs` to `openstack_networking_port_v2` ([#8257](https://github.com/hashicorp/terraform/issues/8257))

BUG FIXES:
 * core: fix crash case when malformed JSON given ([#8295](https://github.com/hashicorp/terraform/issues/8295))
 * core: when asking for input, spaces are allowed ([#8394](https://github.com/hashicorp/terraform/issues/8394))
 * core: module sources with URL encodings in the local file path won't error ([#8418](https://github.com/hashicorp/terraform/issues/8418))
 * command/apply: prefix destroying resources with module path ([#8396](https://github.com/hashicorp/terraform/issues/8396))
 * command/import: can import into specific indexes ([#8335](https://github.com/hashicorp/terraform/issues/8335))
 * command/push: -upload-modules=false works ([#8456](https://github.com/hashicorp/terraform/issues/8456))
 * command/state mv: nested modules can be moved ([#8304](https://github.com/hashicorp/terraform/issues/8304))
 * command/state mv: resources with a count > 1 can be moved ([#8304](https://github.com/hashicorp/terraform/issues/8304))
 * provider/aws: Refresh `aws_lambda_event_source_mapping` from state when NotFound ([#8378](https://github.com/hashicorp/terraform/issues/8378))
 * provider/aws: `aws_elasticache_replication_group_id` validation change ([#8381](https://github.com/hashicorp/terraform/issues/8381))
 * provider/aws: Fix possible crash if using duplicate Route53 records ([#8399](https://github.com/hashicorp/terraform/issues/8399))
 * provider/aws: Refresh `aws_autoscaling_policy` from state on 404 ([#8430](https://github.com/hashicorp/terraform/issues/8430))
 * provider/aws: Fix crash with VPC Peering connection accept/requests ([#8432](https://github.com/hashicorp/terraform/issues/8432))
 * provider/aws: AWS SpotFleet Requests now works with Subnets and AZs ([#8320](https://github.com/hashicorp/terraform/issues/8320))
 * provider/aws: Refresh `aws_cloudwatch_event_target` from state on `ResourceNotFoundException` ([#8442](https://github.com/hashicorp/terraform/issues/8442))
 * provider/aws: Validate `aws_iam_policy_attachment` Name parameter to stop being empty ([#8441](https://github.com/hashicorp/terraform/issues/8441))
 * provider/aws: Fix segmentation fault in `aws_api_gateway_base_path_mapping` resource ([#8466](https://github.com/hashicorp/terraform/issues/8466))
 * provider/google: fix crash regression from Terraform 0.7.1 on `google_compute_firewall` resource ([#8390](https://github.com/hashicorp/terraform/issues/8390))
 * provider/openstack: Volume Attachment and Detachment Fixes ([#8172](https://github.com/hashicorp/terraform/issues/8172))

## 0.7.1 (August 19, 2016)

FEATURES:
 * **New Command:** `terraform state rm` ([#8200](https://github.com/hashicorp/terraform/issues/8200))
 * **New Provider:** `archive` ([#7322](https://github.com/hashicorp/terraform/issues/7322))
 * **New Resource:** `aws_alb` ([#8254](https://github.com/hashicorp/terraform/issues/8254))
 * **New Resource:** `aws_alb_listener` ([#8269](https://github.com/hashicorp/terraform/issues/8269))
 * **New Resource:** `aws_alb_target_group` ([#8254](https://github.com/hashicorp/terraform/issues/8254))
 * **New Resource:** `aws_alb_target_group_attachment` ([#8254](https://github.com/hashicorp/terraform/issues/8254))
 * **New Resource:** `aws_alb_target_group_rule` ([#8321](https://github.com/hashicorp/terraform/issues/8321))
 * **New Resource:** `aws_vpn_gateway_attachment` ([#7870](https://github.com/hashicorp/terraform/issues/7870))
 * **New Resource:** `aws_load_balancer_policy` ([#7458](https://github.com/hashicorp/terraform/issues/7458))
 * **New Resource:** `aws_load_balancer_backend_server_policy` ([#7458](https://github.com/hashicorp/terraform/issues/7458))
 * **New Resource:** `aws_load_balancer_listener_policy` ([#7458](https://github.com/hashicorp/terraform/issues/7458))
 * **New Resource:** `aws_lb_ssl_negotiation_policy` ([#8084](https://github.com/hashicorp/terraform/issues/8084))
 * **New Resource:** `aws_elasticache_replication_groups` ([#8275](https://github.com/hashicorp/terraform/issues/8275))
 * **New Resource:** `azurerm_virtual_network_peering` ([#8168](https://github.com/hashicorp/terraform/issues/8168))
 * **New Resource:** `azurerm_servicebus_namespace` ([#8195](https://github.com/hashicorp/terraform/issues/8195))
 * **New Resource:** `google_compute_image` ([#7960](https://github.com/hashicorp/terraform/issues/7960))
 * **New Resource:** `packet_volume` ([#8142](https://github.com/hashicorp/terraform/issues/8142))
 * **New Resource:** `consul_prepared_query` ([#7474](https://github.com/hashicorp/terraform/issues/7474))
 * **New Data Source:** `aws_ip_ranges` ([#7984](https://github.com/hashicorp/terraform/issues/7984))
 * **New Data Source:** `fastly_ip_ranges` ([#7984](https://github.com/hashicorp/terraform/issues/7984))
 * **New Data Source:** `aws_caller_identity` ([#8206](https://github.com/hashicorp/terraform/issues/8206))
 * **New Data Source:** `aws_elb_service_account` ([#8221](https://github.com/hashicorp/terraform/issues/8221))
 * **New Data Source:** `aws_redshift_service_account` ([#8224](https://github.com/hashicorp/terraform/issues/8224))

IMPROVEMENTS
 * provider/archive support folders in output_path ([#8278](https://github.com/hashicorp/terraform/issues/8278))
 * provider/aws: Introduce `aws_elasticsearch_domain` `elasticsearch_version` field (to specify ES version) ([#7860](https://github.com/hashicorp/terraform/issues/7860))
 * provider/aws: Add support for TargetGroups (`aws_alb_target_groups`) to `aws_autoscaling_group` [8327]
 * provider/aws: CloudWatch Metrics are now supported for `aws_route53_health_check` resources ([#8319](https://github.com/hashicorp/terraform/issues/8319))
 * provider/aws: Query all pages of group membership ([#6726](https://github.com/hashicorp/terraform/issues/6726))
 * provider/aws: Query all pages of IAM Policy attachments ([#7779](https://github.com/hashicorp/terraform/issues/7779))
 * provider/aws: Change the way ARNs are built ([#7151](https://github.com/hashicorp/terraform/issues/7151))
 * provider/aws: Add support for Elasticsearch destination to firehose delivery streams ([#7839](https://github.com/hashicorp/terraform/issues/7839))
 * provider/aws: Retry AttachInternetGateway and increase timeout on `aws_internet_gateway` ([#7891](https://github.com/hashicorp/terraform/issues/7891))
 * provider/aws: Add support for Enhanced monitoring to `aws_rds_cluster_instance` ([#8038](https://github.com/hashicorp/terraform/issues/8038))
 * provider/aws: Add ability to set Requests Payer in `aws_s3_bucket` ([#8065](https://github.com/hashicorp/terraform/issues/8065))
 * provider/aws: Add ability to set canned ACL in `aws_s3_bucket_object` ([#8091](https://github.com/hashicorp/terraform/issues/8091))
 * provider/aws: Allow skipping credentials validation, requesting Account ID and/or metadata API check ([#7874](https://github.com/hashicorp/terraform/issues/7874))
 * provider/aws: API gateway request/response parameters can now be specified as map, original `*_in_json` parameters  deprecated ([#7794](https://github.com/hashicorp/terraform/issues/7794))
 * provider/aws: Add support for `promotion_tier` to `aws_rds_cluster_instance` ([#8087](https://github.com/hashicorp/terraform/issues/8087))
 * provider/aws: Allow specifying custom S3 endpoint and enforcing S3 path style URLs via new provider options ([#7871](https://github.com/hashicorp/terraform/issues/7871))
 * provider/aws: Add ability to set Storage Class in `aws_s3_bucket_object` ([#8174](https://github.com/hashicorp/terraform/issues/8174))
 * provider/aws: Treat `aws_lambda_function` w/ empty `subnet_ids` & `security_groups_ids` in `vpc_config` as VPC-disabled function ([#6191](https://github.com/hashicorp/terraform/issues/6191))
 * provider/aws: Allow `source_ids` in `aws_db_event_subscription` to be Updatable ([#7892](https://github.com/hashicorp/terraform/issues/7892))
 * provider/aws: Make `aws_efs_mount_target` creation fail for 2+ targets per AZ ([#8205](https://github.com/hashicorp/terraform/issues/8205))
 * provider/aws: Add `force_destroy` option to `aws_route53_zone` ([#8239](https://github.com/hashicorp/terraform/issues/8239))
 * provider/aws: Support import of `aws_s3_bucket` ([#8262](https://github.com/hashicorp/terraform/issues/8262))
 * provider/aws: Increase timeout for retrying creation of IAM role ([#7733](https://github.com/hashicorp/terraform/issues/7733))
 * provider/aws: Add ability to set peering options in aws_vpc_peering_connection. ([#8310](https://github.com/hashicorp/terraform/issues/8310))
 * provider/azure: add custom_data argument for azure_instance resource ([#8158](https://github.com/hashicorp/terraform/issues/8158))
 * provider/azurerm: Adds support for uploading blobs to azure storage from local source ([#7994](https://github.com/hashicorp/terraform/issues/7994))
 * provider/azurerm: Storage blob contents can be copied from an existing blob ([#8126](https://github.com/hashicorp/terraform/issues/8126))
 * provider/datadog: Allow `tags` to be configured for monitor resources. ([#8284](https://github.com/hashicorp/terraform/issues/8284))
 * provider/google: allows atomic Cloud DNS record changes ([#6575](https://github.com/hashicorp/terraform/issues/6575))
 * provider/google: Move URLMap hosts to TypeSet from TypeList ([#7472](https://github.com/hashicorp/terraform/issues/7472))
 * provider/google: Support static private IP addresses in `resource_compute_instance` ([#6310](https://github.com/hashicorp/terraform/issues/6310))
 * provider/google: Add support for using a GCP Image Family ([#8083](https://github.com/hashicorp/terraform/issues/8083))
 * provider/openstack: Support updating the External Gateway assigned to a Neutron router ([#8070](https://github.com/hashicorp/terraform/issues/8070))
 * provider/openstack: Support for `value_specs` param on `openstack_networking_network_v2` ([#8155](https://github.com/hashicorp/terraform/issues/8155))
 * provider/openstack: Add `value_specs` param on `openstack_networking_subnet_v2` ([#8181](https://github.com/hashicorp/terraform/issues/8181))
 * provider/vsphere: Improved SCSI controller handling in `vsphere_virtual_machine` ([#7908](https://github.com/hashicorp/terraform/issues/7908))
 * provider/vsphere: Adding disk type of `Thick Lazy` to `vsphere_virtual_disk` and `vsphere_virtual_machine` ([#7916](https://github.com/hashicorp/terraform/issues/7916))
 * provider/vsphere: Standardizing datastore references to use builtin Path func ([#8075](https://github.com/hashicorp/terraform/issues/8075))
 * provider/consul: add tls config support to consul provider ([#7015](https://github.com/hashicorp/terraform/issues/7015))
 * remote/consul: Support setting datacenter when using consul remote state ([#8102](https://github.com/hashicorp/terraform/issues/8102))
 * provider/google: Support import of `google_compute_instance_template` ([#8147](https://github.com/hashicorp/terraform/issues/8147)), `google_compute_firewall` ([#8236](https://github.com/hashicorp/terraform/issues/8236)), `google_compute_target_pool` ([#8133](https://github.com/hashicorp/terraform/issues/8133)), `google_compute_fowarding_rule` ([#8122](https://github.com/hashicorp/terraform/issues/8122)), `google_compute_http_health_check` ([#8121](https://github.com/hashicorp/terraform/issues/8121)), `google_compute_autoscaler` ([#8115](https://github.com/hashicorp/terraform/issues/8115))

BUG FIXES:
 * core: Fix issue preventing `taint` from working with resources that had no other attributes in their diff ([#8167](https://github.com/hashicorp/terraform/issues/8167))
 * core: CLI will only run exact match commands ([#7983](https://github.com/hashicorp/terraform/issues/7983))
 * core: Fix panic when resources ends up null in state file ([#8120](https://github.com/hashicorp/terraform/issues/8120))
 * core: Fix panic when validating a count with a unprefixed variable ([#8243](https://github.com/hashicorp/terraform/issues/8243))
 * core: Divide by zero in interpolations no longer panics ([#7701](https://github.com/hashicorp/terraform/issues/7701))
 * core: Fix panic on some invalid interpolation syntax ([#5672](https://github.com/hashicorp/terraform/issues/5672))
 * provider/aws: guard against missing image_digest in `aws_ecs_task_definition` ([#7966](https://github.com/hashicorp/terraform/issues/7966))
 * provider/aws: `aws_cloudformation_stack` now respects `timeout_in_minutes` field when waiting for CF API to finish an update operation ([#7997](https://github.com/hashicorp/terraform/issues/7997))
 * provider/aws: Prevent errors when `aws_s3_bucket` `acceleration_status` is not available in a given region ([#7999](https://github.com/hashicorp/terraform/issues/7999))
 * provider/aws: Add state filter to `aws_availability_zone`s data source ([#7965](https://github.com/hashicorp/terraform/issues/7965))
 * provider/aws: Handle lack of snapshot ID for a volume in `ami_copy` ([#7995](https://github.com/hashicorp/terraform/issues/7995))
 * provider/aws: Retry association of IAM Role & instance profile ([#7938](https://github.com/hashicorp/terraform/issues/7938))
 * provider/aws: Fix `aws_s3_bucket` resource `redirect_all_requests_to` action ([#7883](https://github.com/hashicorp/terraform/issues/7883))
 * provider/aws: Fix issue updating ElasticBeanstalk Environment Settings ([#7777](https://github.com/hashicorp/terraform/issues/7777))
 * provider/aws: `aws_rds_cluster` creation timeout bumped to 40 minutes ([#8052](https://github.com/hashicorp/terraform/issues/8052))
 * provider/aws: Update ElasticTranscoder to allow empty notifications, removing notifications, etc ([#8207](https://github.com/hashicorp/terraform/issues/8207))
 * provider/aws: Fix line ending errors/diffs with IAM Server Certs ([#8074](https://github.com/hashicorp/terraform/issues/8074))
 * provider/aws: Fixing IAM data source policy generation to prevent spurious diffs ([#6956](https://github.com/hashicorp/terraform/issues/6956))
 * provider/aws: Correct how CORS rules are handled in `aws_s3_bucket` ([#8096](https://github.com/hashicorp/terraform/issues/8096))
 * provider/aws: allow numeric characters in RedshiftClusterDbName ([#8178](https://github.com/hashicorp/terraform/issues/8178))
 * provider/aws: `aws_security_group` now creates tags as early as possible in the process ([#7849](https://github.com/hashicorp/terraform/issues/7849))
 * provider/aws: Defensively code around `db_security_group` ingress rules ([#7893](https://github.com/hashicorp/terraform/issues/7893))
 * provider/aws: `aws_spot_fleet_request` throws panic on missing subnet_id or availability_zone ([#8217](https://github.com/hashicorp/terraform/issues/8217))
 * provider/aws: Terraform fails during Redshift delete if FinalSnapshot is being taken. ([#8270](https://github.com/hashicorp/terraform/issues/8270))
 * provider/azurerm: `azurerm_storage_account` will interrupt for Ctrl-C ([#8215](https://github.com/hashicorp/terraform/issues/8215))
 * provider/azurerm: Public IP - Setting idle timeout value caused panic. #8283
 * provider/digitalocean: trim whitespace from ssh key ([#8173](https://github.com/hashicorp/terraform/issues/8173))
 * provider/digitalocean: Enforce Lowercase on IPV6 Addresses ([#7652](https://github.com/hashicorp/terraform/issues/7652))
 * provider/google: Use resource specific project when making queries/changes ([#7029](https://github.com/hashicorp/terraform/issues/7029))
 * provider/google: Fix read for the backend service resource ([#7476](https://github.com/hashicorp/terraform/issues/7476))
 * provider/mysql: `mysql_user` works with MySQL versions before 5.7.6 ([#8251](https://github.com/hashicorp/terraform/issues/8251))
 * provider/openstack: Fix typo in OpenStack LBaaSv2 pool resource ([#8179](https://github.com/hashicorp/terraform/issues/8179))
 * provider/vSphere: Fix for IPv6 only environment creation ([#7643](https://github.com/hashicorp/terraform/issues/7643))
 * provider/google: Correct update process for authorized networks in `google_sql_database_instance` ([#8290](https://github.com/hashicorp/terraform/issues/8290))

## 0.7.0 (August 2, 2016)

BACKWARDS INCOMPATIBILITIES / NOTES:

  * Terraform Core
   * Terraform's built-in plugins are now distributed as part of the main Terraform binary, and use the go-plugin framework. Overrides are still available using separate binaries, but will need recompiling against Terraform 0.7.
   * The `terraform plan` command no longer persists state. This makes the command much safer to run, since it is now side-effect free. The `refresh` and `apply` commands still persist state to local and remote storage. Any automation that assumes that `terraform plan` persists state will need to be reworked to explicitly call `terraform refresh` to get the equivalent side-effect. (The `terraform plan` command no longer has the `-state-out` or `-backup` flags due to this change.)
   * The `concat()` interpolation function can no longer be used to join strings.
   * Quotation marks may no longer be escaped in HIL expressions ([#7201](https://github.com/hashicorp/terraform/issues/7201))
   * Lists materialized using splat syntax, for example `aws_instance.foo.*.id` are now ordered by the count index rather than lexographically sorted. If this produces a large number of undesirable differences, you can use the new `sort()` interpolation function to produce the previous behaviour.
   * You now access the values of maps using the syntax `var.map["key"]` or the `lookup` function instead of `var.map.key`.
   * Outputs on `terraform_remote_state` resources are now top level attributes rather than inside the `output` map. In order to access outputs, use the syntax: `terraform_remote_state.name.outputname`. Currently outputs cannot be named `config` or `backend`.
  * AWS Provider
   * `aws_elb` now defaults `cross_zone_load_balancing` to `true`
   * `aws_instance`: EC2 Classic users may continue to use `security_groups` to reference Security Groups by their `name`. Users who are managing Instances inside VPCs will need to use `vpc_security_group_ids` instead, and reference the security groups by their `id`. Ref https://github.com/hashicorp/terraform/issues/6416#issuecomment-219145065
   * `aws_kinesis_firehose_delivery_stream`: AWS Kinesis Firehose has been refactored to support Redshift as a destination in addition to S3. As a result, the configuration has changed and users will need to update their configuration to match the new `s3_configuration` block. Checkout the documentaiton on [AWS Kinesis Firehose](http://localhost:4567/docs/providers/aws/r/kinesis_firehose_delivery_stream.html) for more information ([#7375](https://github.com/hashicorp/terraform/issues/7375))
   * `aws_route53_record`: `latency_routing_policy`, `geolocation_routing_policy`, and `failover_routing_policy` block options have been added. With these additions we’ve renamed the `weight` attribute to `weighted_routing_policy`, and it has changed from a string to a block to match the others. Please see the updated documentation on using `weighted_routing_policy`:  https://www.terraform.io/docs/providers/aws/r/route53_record.html . ([#6954](https://github.com/hashicorp/terraform/issues/6954))
   * `aws_db_instance` now defaults `publicly_accessible` to false
  * Microsoft Azure Provider
   * In documentation, the "Azure (Resource Manager)" provider has been renamed to the "Microsoft Azure" provider.
   * `azurerm_dns_cname_record` now accepts a single record rather than a list of records
   * `azurerm_virtual_machine` computer_name now Required
  * Openstack Provider
   * `openstack_networking_subnet_v2` now defaults to turning DHCP on.
   * `openstack_fw_policy_v1` now correctly applies rules in the order they are specified. Upon the next apply, current rules might be re-ordered.
   * The `member` attribute of `openstack_lb_pool_v1` has been deprecated. Please ue the new `openstack_lb_member_v1` resource.
  * Docker Provider
   * `keep_updated` parameter removed from `docker_image` - This parameter never did what it was supposed to do.  See relevant docs, specifically `pull_trigger` & new `docker_registry_image` data source to understand how to keep your `docker_image` updated.
  * Atlas Provider
   * `atlas_artifact` resource has be deprecated. Please use the new `atlas_artifact` Data Source.
  * CloudStack Provider
   * All deprecated parameters are removed from all `CloudStack` resources

FEATURES:

 * **Data sources** are a new kind of primitive in Terraform. Attributes for data sources are refreshed and available during the planning stage. ([#6598](https://github.com/hashicorp/terraform/issues/6598))
 * **Lists and maps** can now be used as first class types for variables and may also be passed between modules. ([#6322](https://github.com/hashicorp/terraform/issues/6322))
 * **State management CLI commands** provide a variety of state manipulation functions for advanced use cases. This should be used where possible instead of manually modifying state files. ([#5811](https://github.com/hashicorp/terraform/issues/5811))
 * **State Import** allows a way to import existing resources into Terraform state for many types of resource. Initial coverage of AWS is quite high, and it is straightforward to add support for new resources.
 * **New Command:** `terraform state` to provide access to a variety of state manipulation functions ([#5811](https://github.com/hashicorp/terraform/issues/5811))
 * **New Option:** `terraform output` now supports the `-json` flag to print a machine-readable representation of outputs ([#7608](https://github.com/hashicorp/terraform/issues/7608))
 * **New Data Source:** `aws_ami` ([#6911](https://github.com/hashicorp/terraform/issues/6911))
 * **New Data Source:** `aws_availability_zones` ([#6805](https://github.com/hashicorp/terraform/issues/6805))
 * **New Data Source:** `aws_iam_policy_document` ([#6881](https://github.com/hashicorp/terraform/issues/6881))
 * **New Data Source:** `aws_s3_bucket_object` ([#6946](https://github.com/hashicorp/terraform/issues/6946))
 * **New Data Source:** `aws_ecs_container_definition` ([#7230](https://github.com/hashicorp/terraform/issues/7230))
 * **New Data Source:** `atlas_artifact` ([#7419](https://github.com/hashicorp/terraform/issues/7419))
 * **New Data Source:** `docker_registry_image` ([#7000](https://github.com/hashicorp/terraform/issues/7000))
 * **New Data Source:** `consul_keys` ([#7678](https://github.com/hashicorp/terraform/issues/7678))
 * **New Interpolation Function:** `sort` ([#7128](https://github.com/hashicorp/terraform/issues/7128))
 * **New Interpolation Function:** `distinct` ([#7174](https://github.com/hashicorp/terraform/issues/7174))
 * **New Interpolation Function:** `list` ([#7528](https://github.com/hashicorp/terraform/issues/7528))
 * **New Interpolation Function:** `map` ([#7832](https://github.com/hashicorp/terraform/issues/7832))
 * **New Provider:** `grafana` ([#6206](https://github.com/hashicorp/terraform/issues/6206))
 * **New Provider:** `logentries` ([#7067](https://github.com/hashicorp/terraform/issues/7067))
 * **New Provider:** `scaleway` ([#7331](https://github.com/hashicorp/terraform/issues/7331))
 * **New Provider:** `random` - allows generation of random values without constantly generating diffs ([#6672](https://github.com/hashicorp/terraform/issues/6672))
 * **New Remote State Provider:** - `gcs` - Google Cloud Storage ([#6814](https://github.com/hashicorp/terraform/issues/6814))
 * **New Remote State Provider:** - `azure` - Microsoft Azure Storage ([#7064](https://github.com/hashicorp/terraform/issues/7064))
 * **New Resource:** `aws_elb_attachment` ([#6879](https://github.com/hashicorp/terraform/issues/6879))
 * **New Resource:** `aws_elastictranscoder_preset` ([#6965](https://github.com/hashicorp/terraform/issues/6965))
 * **New Resource:** `aws_elastictranscoder_pipeline` ([#6965](https://github.com/hashicorp/terraform/issues/6965))
 * **New Resource:** `aws_iam_group_policy_attachment` ([#6858](https://github.com/hashicorp/terraform/issues/6858))
 * **New Resource:** `aws_iam_role_policy_attachment` ([#6858](https://github.com/hashicorp/terraform/issues/6858))
 * **New Resource:** `aws_iam_user_policy_attachment` ([#6858](https://github.com/hashicorp/terraform/issues/6858))
 * **New Resource:** `aws_rds_cluster_parameter_group` ([#5269](https://github.com/hashicorp/terraform/issues/5269))
 * **New Resource:** `aws_spot_fleet_request` ([#7243](https://github.com/hashicorp/terraform/issues/7243))
 * **New Resource:** `aws_ses_active_receipt_rule_set` ([#5387](https://github.com/hashicorp/terraform/issues/5387))
 * **New Resource:** `aws_ses_receipt_filter` ([#5387](https://github.com/hashicorp/terraform/issues/5387))
 * **New Resource:** `aws_ses_receipt_rule` ([#5387](https://github.com/hashicorp/terraform/issues/5387))
 * **New Resource:** `aws_ses_receipt_rule_set` ([#5387](https://github.com/hashicorp/terraform/issues/5387))
 * **New Resource:** `aws_simpledb_domain` ([#7600](https://github.com/hashicorp/terraform/issues/7600))
 * **New Resource:** `aws_opsworks_user_profile` ([#6304](https://github.com/hashicorp/terraform/issues/6304))
 * **New Resource:** `aws_opsworks_permission` ([#6304](https://github.com/hashicorp/terraform/issues/6304))
 * **New Resource:** `aws_ami_launch_permission` ([#7365](https://github.com/hashicorp/terraform/issues/7365))
 * **New Resource:** `aws_appautoscaling_policy` ([#7663](https://github.com/hashicorp/terraform/issues/7663))
 * **New Resource:** `aws_appautoscaling_target` ([#7663](https://github.com/hashicorp/terraform/issues/7663))
 * **New Resource:** `openstack_blockstorage_volume_v2` ([#6693](https://github.com/hashicorp/terraform/issues/6693))
 * **New Resource:** `openstack_lb_loadbalancer_v2` ([#7012](https://github.com/hashicorp/terraform/issues/7012))
 * **New Resource:** `openstack_lb_listener_v2` ([#7012](https://github.com/hashicorp/terraform/issues/7012))
 * **New Resource:** `openstack_lb_pool_v2` ([#7012](https://github.com/hashicorp/terraform/issues/7012))
 * **New Resource:** `openstack_lb_member_v2` ([#7012](https://github.com/hashicorp/terraform/issues/7012))
 * **New Resource:** `openstack_lb_monitor_v2` ([#7012](https://github.com/hashicorp/terraform/issues/7012))
 * **New Resource:** `vsphere_virtual_disk` ([#6273](https://github.com/hashicorp/terraform/issues/6273))
 * **New Resource:** `github_repository_collaborator` ([#6861](https://github.com/hashicorp/terraform/issues/6861))
 * **New Resource:** `datadog_timeboard` ([#6900](https://github.com/hashicorp/terraform/issues/6900))
 * **New Resource:** `digitalocean_tag` ([#7500](https://github.com/hashicorp/terraform/issues/7500))
 * **New Resource:** `digitalocean_volume` ([#7560](https://github.com/hashicorp/terraform/issues/7560))
 * **New Resource:** `consul_agent_service` ([#7508](https://github.com/hashicorp/terraform/issues/7508))
 * **New Resource:** `consul_catalog_entry` ([#7508](https://github.com/hashicorp/terraform/issues/7508))
 * **New Resource:** `consul_node` ([#7508](https://github.com/hashicorp/terraform/issues/7508))
 * **New Resource:** `consul_service` ([#7508](https://github.com/hashicorp/terraform/issues/7508))
 * **New Resource:** `mysql_grant` ([#7656](https://github.com/hashicorp/terraform/issues/7656))
 * **New Resource:** `mysql_user` ([#7656](https://github.com/hashicorp/terraform/issues/7656))
 * **New Resource:** `azurerm_storage_table` ([#7327](https://github.com/hashicorp/terraform/issues/7327))
 * **New Resource:** `azurerm_virtual_machine_scale_set` ([#6711](https://github.com/hashicorp/terraform/issues/6711))
 * **New Resource:** `azurerm_traffic_manager_endpoint` ([#7826](https://github.com/hashicorp/terraform/issues/7826))
 * **New Resource:** `azurerm_traffic_manager_profile` ([#7826](https://github.com/hashicorp/terraform/issues/7826))
 * core: Tainted resources now show up in the plan and respect dependency ordering ([#6600](https://github.com/hashicorp/terraform/issues/6600))
 * core: The `lookup` interpolation function can now have a default fall-back value specified ([#6884](https://github.com/hashicorp/terraform/issues/6884))
 * core: The `terraform plan` command no longer persists state. ([#6811](https://github.com/hashicorp/terraform/issues/6811))

IMPROVEMENTS:

 * core: The `jsonencode` interpolation function now supports encoding lists and maps ([#6749](https://github.com/hashicorp/terraform/issues/6749))
 * core: Add the ability for resource definitions to mark attributes as "sensitive" which will omit them from UI output. ([#6923](https://github.com/hashicorp/terraform/issues/6923))
 * core: Support `.` in map keys ([#7654](https://github.com/hashicorp/terraform/issues/7654))
 * core: Enhance interpolation functions to account for first class maps and lists ([#7832](https://github.com/hashicorp/terraform/issues/7832)) ([#7834](https://github.com/hashicorp/terraform/issues/7834))
 * command: Remove second DefaultDataDirectory const ([#7666](https://github.com/hashicorp/terraform/issues/7666))
 * provider/aws: Add `dns_name` to `aws_efs_mount_target` ([#7428](https://github.com/hashicorp/terraform/issues/7428))
 * provider/aws: Add `force_destroy` to `aws_iam_user` for force-deleting access keys assigned to the user ([#7766](https://github.com/hashicorp/terraform/issues/7766))
 * provider/aws: Add `option_settings` to `aws_db_option_group` ([#6560](https://github.com/hashicorp/terraform/issues/6560))
 * provider/aws: Add more explicit support for Skipping Final Snapshot in RDS Cluster ([#6795](https://github.com/hashicorp/terraform/issues/6795))
 * provider/aws: Add support for S3 Bucket Acceleration ([#6628](https://github.com/hashicorp/terraform/issues/6628))
 * provider/aws: Add support for `kms_key_id` to `aws_db_instance` ([#6651](https://github.com/hashicorp/terraform/issues/6651))
 * provider/aws: Specifying more than one health check on an `aws_elb` fails with an error prior to making an API request ([#7489](https://github.com/hashicorp/terraform/issues/7489))
 * provider/aws: Add support to `aws_redshift_cluster` for `iam_roles` ([#6647](https://github.com/hashicorp/terraform/issues/6647))
 * provider/aws: SQS use raw policy string if compact fails ([#6724](https://github.com/hashicorp/terraform/issues/6724))
 * provider/aws: Set default description to "Managed by Terraform" ([#6104](https://github.com/hashicorp/terraform/issues/6104))
 * provider/aws: Support for Redshift Cluster encryption using a KMS key ([#6712](https://github.com/hashicorp/terraform/issues/6712))
 * provider/aws: Support tags for AWS redshift cluster ([#5356](https://github.com/hashicorp/terraform/issues/5356))
 * provider/aws: Add `iam_arn` to aws_cloudfront_origin_access_identity ([#6955](https://github.com/hashicorp/terraform/issues/6955))
 * provider/aws: Add `cross_zone_load_balancing` on `aws_elb` default to true ([#6897](https://github.com/hashicorp/terraform/issues/6897))
 * provider/aws: Add support for `character_set_name` to `aws_db_instance` ([#4861](https://github.com/hashicorp/terraform/issues/4861))
 * provider/aws: Add support for DB parameter group with RDS Cluster Instances (Aurora) ([#6865](https://github.com/hashicorp/terraform/issues/6865))
 * provider/aws: Add `name_prefix` to `aws_iam_instance_profile` and `aws_iam_role` ([#6939](https://github.com/hashicorp/terraform/issues/6939))
 * provider/aws: Allow authentication & credentials validation for federated IAM Roles and EC2 instance profiles ([#6536](https://github.com/hashicorp/terraform/issues/6536))
 * provider/aws: Rename parameter_group_name to db_cluster_parameter_group_name ([#7083](https://github.com/hashicorp/terraform/issues/7083))
 * provider/aws: Retry RouteTable Route/Assocation creation ([#7156](https://github.com/hashicorp/terraform/issues/7156))
 * provider/aws: `delegation_set_id` conflicts w/ `vpc_id` in `aws_route53_zone` as delegation sets can only be used for public zones ([#7213](https://github.com/hashicorp/terraform/issues/7213))
 * provider/aws: Support Elastic Beanstalk scheduledaction ([#7376](https://github.com/hashicorp/terraform/issues/7376))
 * provider/aws: Add support for NewInstancesProtectedFromScaleIn to `aws_autoscaling_group` ([#6490](https://github.com/hashicorp/terraform/issues/6490))
 * provider/aws: Added support for `snapshot_identifier` parameter in aws_rds_cluster ([#7158](https://github.com/hashicorp/terraform/issues/7158))
 * provider/aws: Add inplace edit/update DB Security Group Rule Ingress ([#7245](https://github.com/hashicorp/terraform/issues/7245))
 * provider/aws: Added support for redshift destination to firehose delivery streams ([#7375](https://github.com/hashicorp/terraform/issues/7375))
 * provider/aws: Allow `aws_redshift_security_group` ingress rules to change ([#5939](https://github.com/hashicorp/terraform/issues/5939))
 * provider/aws: Add support for `encryption` and `kms_key_id` to `aws_ami` ([#7181](https://github.com/hashicorp/terraform/issues/7181))
 * provider/aws: AWS prefix lists to enable security group egress to a VPC Endpoint ([#7511](https://github.com/hashicorp/terraform/issues/7511))
 * provider/aws: Retry creation of IAM role depending on new IAM user ([#7324](https://github.com/hashicorp/terraform/issues/7324))
 * provider/aws: Allow `port` on `aws_db_instance` to be updated ([#7441](https://github.com/hashicorp/terraform/issues/7441))
 * provider/aws: Allow VPC Classic Linking in Autoscaling Launch Configs ([#7470](https://github.com/hashicorp/terraform/issues/7470))
 * provider/aws: Support `task_role_arn` on `aws_ecs_task_definition ([#7653](https://github.com/hashicorp/terraform/issues/7653))
 * provider/aws: Support Tags on `aws_rds_cluster` ([#7695](https://github.com/hashicorp/terraform/issues/7695))
 * provider/aws: Support kms_key_id for `aws_rds_cluster` ([#7662](https://github.com/hashicorp/terraform/issues/7662))
 * provider/aws: Allow setting a `poll_interval` on `aws_elastic_beanstalk_environment` ([#7523](https://github.com/hashicorp/terraform/issues/7523))
 * provider/aws: Add support for Kinesis streams shard-level metrics ([#7684](https://github.com/hashicorp/terraform/issues/7684))
 * provider/aws: Support create / update greater than twenty db parameters in `aws_db_parameter_group` ([#7364](https://github.com/hashicorp/terraform/issues/7364))
 * provider/aws: expose network interface id in `aws_instance` ([#6751](https://github.com/hashicorp/terraform/issues/6751))
 * provider/aws: Adding passthrough behavior for API Gateway integration ([#7801](https://github.com/hashicorp/terraform/issues/7801))
 * provider/aws: Enable Redshift Cluster Logging ([#7813](https://github.com/hashicorp/terraform/issues/7813))
 * provider/aws: Add ability to set Performance Mode in `aws_efs_file_system` ([#7791](https://github.com/hashicorp/terraform/issues/7791))
 * provider/azurerm: Add support for EnableIPForwarding to `azurerm_network_interface` ([#6807](https://github.com/hashicorp/terraform/issues/6807))
 * provider/azurerm: Add support for exporting the `azurerm_storage_account` access keys ([#6742](https://github.com/hashicorp/terraform/issues/6742))
 * provider/azurerm: The Azure SDK now exposes better error messages ([#6976](https://github.com/hashicorp/terraform/issues/6976))
 * provider/azurerm: `azurerm_dns_zone` now returns `name_servers` ([#7434](https://github.com/hashicorp/terraform/issues/7434))
 * provider/azurerm: dump entire Request/Response in autorest Decorator ([#7719](https://github.com/hashicorp/terraform/issues/7719))
 * provider/azurerm: add option to delete VMs Data disks on termination ([#7793](https://github.com/hashicorp/terraform/issues/7793))
 * provider/clc: Add support for hyperscale and bareMetal server types and package installation
 * provider/clc: Fix optional server password ([#6414](https://github.com/hashicorp/terraform/issues/6414))
 * provider/cloudstack: Add support for affinity groups to `cloudstack_instance` ([#6898](https://github.com/hashicorp/terraform/issues/6898))
 * provider/cloudstack: Enable swapping of ACLs without having to rebuild the network tier ([#6741](https://github.com/hashicorp/terraform/issues/6741))
 * provider/cloudstack: Improve ACL swapping ([#7315](https://github.com/hashicorp/terraform/issues/7315))
 * provider/cloudstack: Add project support to `cloudstack_network_acl` and `cloudstack_network_acl_rule` ([#7612](https://github.com/hashicorp/terraform/issues/7612))
 * provider/cloudstack: Add option to set `root_disk_size` to `cloudstack_instance` ([#7070](https://github.com/hashicorp/terraform/issues/7070))
 * provider/cloudstack: Do no longer force a new `cloudstack_instance` resource when updating `user_data` ([#7074](https://github.com/hashicorp/terraform/issues/7074))
 * provider/cloudstack: Add option to set `security_group_names` to `cloudstack_instance` ([#7240](https://github.com/hashicorp/terraform/issues/7240))
 * provider/cloudstack: Add option to set `affinity_group_names` to `cloudstack_instance` ([#7242](https://github.com/hashicorp/terraform/issues/7242))
 * provider/datadog: Add support for 'require full window' and 'locked' ([#6738](https://github.com/hashicorp/terraform/issues/6738))
 * provider/docker: Docker Container DNS Setting Enhancements ([#7392](https://github.com/hashicorp/terraform/issues/7392))
 * provider/docker: Add `destroy_grace_seconds` option to stop container before delete ([#7513](https://github.com/hashicorp/terraform/issues/7513))
 * provider/docker: Add `pull_trigger` option to `docker_image` to trigger pulling layers of a given image ([#7000](https://github.com/hashicorp/terraform/issues/7000))
 * provider/fastly: Add support for Cache Settings ([#6781](https://github.com/hashicorp/terraform/issues/6781))
 * provider/fastly: Add support for Service Request Settings on `fastly_service_v1` resources ([#6622](https://github.com/hashicorp/terraform/issues/6622))
 * provider/fastly: Add support for custom VCL configuration ([#6662](https://github.com/hashicorp/terraform/issues/6662))
 * provider/google: Support optional uuid naming for Instance Template ([#6604](https://github.com/hashicorp/terraform/issues/6604))
 * provider/openstack: Add support for client certificate authentication ([#6279](https://github.com/hashicorp/terraform/issues/6279))
 * provider/openstack: Allow Neutron-based Floating IP to target a specific tenant ([#6454](https://github.com/hashicorp/terraform/issues/6454))
 * provider/openstack: Enable DHCP By Default ([#6838](https://github.com/hashicorp/terraform/issues/6838))
 * provider/openstack: Implement fixed_ip on Neutron floating ip allocations ([#6837](https://github.com/hashicorp/terraform/issues/6837))
 * provider/openstack: Increase timeouts for image resize, subnets, and routers ([#6764](https://github.com/hashicorp/terraform/issues/6764))
 * provider/openstack: Add `lb_provider` argument to `lb_pool_v1` resource ([#6919](https://github.com/hashicorp/terraform/issues/6919))
 * provider/openstack: Enforce `ForceNew` on Instance Block Device ([#6921](https://github.com/hashicorp/terraform/issues/6921))
 * provider/openstack: Can now stop instances before destroying them ([#7184](https://github.com/hashicorp/terraform/issues/7184))
 * provider/openstack: Disassociate LBaaS v1 Monitors from Pool Before Deletion ([#6997](https://github.com/hashicorp/terraform/issues/6997))
 * provider/powerdns: Add support for PowerDNS 4 API ([#7819](https://github.com/hashicorp/terraform/issues/7819))
 * provider/triton: add `triton_machine` `domain names` ([#7149](https://github.com/hashicorp/terraform/issues/7149))
 * provider/vsphere: Add support for `controller_type` to `vsphere_virtual_machine` ([#6785](https://github.com/hashicorp/terraform/issues/6785))
 * provider/vsphere: Fix bug with `vsphere_virtual_machine` wait for ip ([#6377](https://github.com/hashicorp/terraform/issues/6377))
 * provider/vsphere: Virtual machine update disk ([#6619](https://github.com/hashicorp/terraform/issues/6619))
 * provider/vsphere: `vsphere_virtual_machine` adding controller creation logic ([#6853](https://github.com/hashicorp/terraform/issues/6853))
 * provider/vsphere: `vsphere_virtual_machine` added support for `mac address` on `network_interface` ([#6966](https://github.com/hashicorp/terraform/issues/6966))
 * provider/vsphere: Enhanced `vsphere` logging capabilities ([#6893](https://github.com/hashicorp/terraform/issues/6893))
 * provider/vsphere: Add DiskEnableUUID option to `vsphere_virtual_machine` ([#7088](https://github.com/hashicorp/terraform/issues/7088))
 * provider/vsphere: Virtual Machine and File resources handle Read errors properley ([#7220](https://github.com/hashicorp/terraform/issues/7220))
 * provider/vsphere: set uuid as `vsphere_virtual_machine` output ([#4382](https://github.com/hashicorp/terraform/issues/4382))
 * provider/vsphere: Add support for `keep_on_remove` to `vsphere_virtual_machine` ([#7169](https://github.com/hashicorp/terraform/issues/7169))
 * provider/vsphere: Add support for additional `vsphere_virtial_machine` SCSI controller types ([#7525](https://github.com/hashicorp/terraform/issues/7525))
 * provisioner/file: File provisioners may now have file content set as an attribute ([#7561](https://github.com/hashicorp/terraform/issues/7561))

BUG FIXES:

 * core: Correct the previous fix for a bug causing "attribute not found" messages during destroy, as it was insufficient ([#6599](https://github.com/hashicorp/terraform/issues/6599))
 * core: Fix issue causing syntax errors interpolating count attribute when value passed between modules ([#6833](https://github.com/hashicorp/terraform/issues/6833))
 * core: Fix "diffs didn't match during apply" error for computed sets ([#7205](https://github.com/hashicorp/terraform/issues/7205))
 * core: Fix issue where `terraform init .` would truncate existing files ([#7273](https://github.com/hashicorp/terraform/issues/7273))
 * core: Don't compare diffs between maps with computed values ([#7249](https://github.com/hashicorp/terraform/issues/7249))
 * core: Don't copy existing files over themselves when fetching modules ([#7273](https://github.com/hashicorp/terraform/issues/7273))
 * core: Always increment the state serial number when upgrading the version ([#7402](https://github.com/hashicorp/terraform/issues/7402))
 * core: Fix a crash during eval when we're upgrading an empty state ([#7403](https://github.com/hashicorp/terraform/issues/7403))
 * core: Honor the `-state-out` flag when applying with a plan file ([#7443](https://github.com/hashicorp/terraform/issues/7443))
 * core: Fix a panic when a `terraform_remote_state` data source doesn't exist ([#7464](https://github.com/hashicorp/terraform/issues/7464))
 * core: Fix issue where `ignore_changes` caused incorrect diffs on dependent resources ([#7563](https://github.com/hashicorp/terraform/issues/7563))
 * provider/aws: Manual changes to `aws_codedeploy_deployment_group` resources are now detected ([#7530](https://github.com/hashicorp/terraform/issues/7530))
 * provider/aws: Changing keys in `aws_dynamodb_table` correctly force new resources ([#6829](https://github.com/hashicorp/terraform/issues/6829))
 * provider/aws: Fix a bug where CloudWatch alarms are created repeatedly if the user does not have permission to use the the DescribeAlarms operation ([#7227](https://github.com/hashicorp/terraform/issues/7227))
 * provider/aws: Fix crash in `aws_elasticache_parameter_group` occuring following edits in the console ([#6687](https://github.com/hashicorp/terraform/issues/6687))
 * provider/aws: Fix issue reattaching a VPN gateway to a VPC ([#6987](https://github.com/hashicorp/terraform/issues/6987))
 * provider/aws: Fix issue with Root Block Devices and encrypted flag in Launch Configurations ([#6512](https://github.com/hashicorp/terraform/issues/6512))
 * provider/aws: If more ENIs are attached to `aws_instance`, the one w/ DeviceIndex `0` is always used in context of `aws_instance` (previously unpredictable) ([#6761](https://github.com/hashicorp/terraform/issues/6761))
 * provider/aws: Increased lambda event mapping creation timeout ([#7657](https://github.com/hashicorp/terraform/issues/7657))
 * provider/aws: Handle spurious failures in resourceAwsSecurityGroupRuleRead ([#7377](https://github.com/hashicorp/terraform/issues/7377))
 * provider/aws: Make 'stage_name' required in api_gateway_deployment ([#6797](https://github.com/hashicorp/terraform/issues/6797))
 * provider/aws: Mark Lambda function as gone when it's gone ([#6924](https://github.com/hashicorp/terraform/issues/6924))
 * provider/aws: Trim trailing `.` from `name` in `aws_route53_record` resources to prevent spurious diffs ([#6592](https://github.com/hashicorp/terraform/issues/6592))
 * provider/aws: Update Lambda functions on name change ([#7081](https://github.com/hashicorp/terraform/issues/7081))
 * provider/aws: Updating state when `aws_sns_topic_subscription` is missing ([#6629](https://github.com/hashicorp/terraform/issues/6629))
 * provider/aws: `aws_codedeploy_deployment_group` panic when setting `on_premises_instance_tag_filter` ([#6617](https://github.com/hashicorp/terraform/issues/6617))
 * provider/aws: `aws_db_instance` now defaults `publicly_accessible` to false ([#7117](https://github.com/hashicorp/terraform/issues/7117))
 * provider/aws: `aws_opsworks_application.app_source` SSH key is write-only ([#6649](https://github.com/hashicorp/terraform/issues/6649))
 * provider/aws: fix Elastic Beanstalk `cname_prefix` continual plans ([#6653](https://github.com/hashicorp/terraform/issues/6653))
 * provider/aws: Bundle IOPs and Allocated Storage update for DB Instances ([#7203](https://github.com/hashicorp/terraform/issues/7203))
 * provider/aws: Fix case when instanceId is absent in network interfaces ([#6851](https://github.com/hashicorp/terraform/issues/6851))
 * provider/aws: fix aws_security_group_rule refresh ([#6730](https://github.com/hashicorp/terraform/issues/6730))
 * provider/aws: Fix issue with Elastic Beanstalk and invalid settings ([#7222](https://github.com/hashicorp/terraform/issues/7222))
 * provider/aws: Fix issue where aws_app_cookie_stickiness_policy fails on destroy if LoadBalancer doesn't exist ([#7166](https://github.com/hashicorp/terraform/issues/7166))
 * provider/aws: Stickiness Policy exists, but isn't assigned to the ELB ([#7188](https://github.com/hashicorp/terraform/issues/7188))
 * provider/aws: Fix issue with `manage_bundler` on `aws_opsworks_layers` ([#7219](https://github.com/hashicorp/terraform/issues/7219))
 * provider/aws: Set Elastic Beanstalk stack name back to state ([#7445](https://github.com/hashicorp/terraform/issues/7445))
 * provider/aws: Allow recreation of VPC Peering Connection when state is rejected ([#7466](https://github.com/hashicorp/terraform/issues/7466))
 * provider/aws: Remove EFS File System from State when NotFound ([#7437](https://github.com/hashicorp/terraform/issues/7437))
 * provider/aws: `aws_customer_gateway` refreshing from state on deleted state ([#7482](https://github.com/hashicorp/terraform/issues/7482))
 * provider/aws: Retry finding `aws_route` after creating it ([#7463](https://github.com/hashicorp/terraform/issues/7463))
 * provider/aws: Refresh CloudWatch Group from state on 404 ([#7576](https://github.com/hashicorp/terraform/issues/7576))
 * provider/aws: Adding in additional retry logic due to latency with delete of `db_option_group` ([#7312](https://github.com/hashicorp/terraform/issues/7312))
 * provider/aws: Safely get ELB values ([#7585](https://github.com/hashicorp/terraform/issues/7585))
 * provider/aws: Fix bug for recurring plans on ec2-classic and vpc in beanstalk ([#6491](https://github.com/hashicorp/terraform/issues/6491))
 * provider/aws: Bump rds_cluster timeout to 15 mins ([#7604](https://github.com/hashicorp/terraform/issues/7604))
 * provider/aws: Fix ICMP fields in `aws_network_acl_rule` to allow ICMP code 0 (echo reply) to be configured ([#7669](https://github.com/hashicorp/terraform/issues/7669))
 * provider/aws: Fix bug with Updating `aws_autoscaling_group` `enabled_metrics` ([#7698](https://github.com/hashicorp/terraform/issues/7698))
 * provider/aws: Ignore IOPS on non io1 AWS root_block_device ([#7783](https://github.com/hashicorp/terraform/issues/7783))
 * provider/aws: Ignore missing ENI attachment when trying to detach ENI ([#7185](https://github.com/hashicorp/terraform/issues/7185))
 * provider/aws: Fix issue updating ElasticBeanstalk Environment templates ([#7811](https://github.com/hashicorp/terraform/issues/7811))
 * provider/aws: Restore Defaults to SQS Queues ([#7818](https://github.com/hashicorp/terraform/issues/7818))
 * provider/aws: Don't delete Lambda function from state on initial call of the Read func ([#7829](https://github.com/hashicorp/terraform/issues/7829))
 * provider/aws: `aws_vpn_gateway` should be removed from state when in deleted state ([#7861](https://github.com/hashicorp/terraform/issues/7861))
 * provider/aws: Fix aws_route53_record 0-2 migration ([#7907](https://github.com/hashicorp/terraform/issues/7907))
 * provider/azurerm: Fixes terraform crash when using SSH keys with `azurerm_virtual_machine` ([#6766](https://github.com/hashicorp/terraform/issues/6766))
 * provider/azurerm: Fix a bug causing 'diffs do not match' on `azurerm_network_interface` resources ([#6790](https://github.com/hashicorp/terraform/issues/6790))
 * provider/azurerm: Normalizes `availability_set_id` casing to avoid spurious diffs in `azurerm_virtual_machine` ([#6768](https://github.com/hashicorp/terraform/issues/6768))
 * provider/azurerm: Add support for storage container name validation ([#6852](https://github.com/hashicorp/terraform/issues/6852))
 * provider/azurerm: Remove storage containers and blobs when storage accounts are not found ([#6855](https://github.com/hashicorp/terraform/issues/6855))
 * provider/azurerm: `azurerm_virtual_machine` fix `additional_unattend_rm` Windows config option ([#7105](https://github.com/hashicorp/terraform/issues/7105))
 * provider/azurerm: Fix `azurerm_virtual_machine` windows_config ([#7123](https://github.com/hashicorp/terraform/issues/7123))
 * provider/azurerm: `azurerm_dns_cname_record` can create CNAME records again ([#7113](https://github.com/hashicorp/terraform/issues/7113))
 * provider/azurerm: `azurerm_network_security_group` now waits for the provisioning state of `ready` before proceeding ([#7307](https://github.com/hashicorp/terraform/issues/7307))
 * provider/azurerm: `computer_name` is now required for `azurerm_virtual_machine` resources ([#7308](https://github.com/hashicorp/terraform/issues/7308))
 * provider/azurerm: destroy azurerm_virtual_machine OS Disk VHD on deletion ([#7584](https://github.com/hashicorp/terraform/issues/7584))
 * provider/azurerm: catch `azurerm_template_deployment` erroring silently ([#7644](https://github.com/hashicorp/terraform/issues/7644))
 * provider/azurerm: changing the name of an `azurerm_virtual_machine` now forces a new resource ([#7646](https://github.com/hashicorp/terraform/issues/7646))
 * provider/azurerm: azurerm_storage_account now returns storage keys value instead of their names ([#7674](https://github.com/hashicorp/terraform/issues/7674))
 * provider/azurerm: `azurerm_virtual_machine` computer_name now Required ([#7308](https://github.com/hashicorp/terraform/issues/7308))
 * provider/azurerm: Change of `availability_set_id` on `azurerm_virtual_machine` should ForceNew ([#7650](https://github.com/hashicorp/terraform/issues/7650))
 * provider/azurerm: Wait for `azurerm_storage_account` to be available ([#7329](https://github.com/hashicorp/terraform/issues/7329))
 * provider/cloudflare: Fix issue upgrading CloudFlare Records created before v0.6.15 ([#6969](https://github.com/hashicorp/terraform/issues/6969))
 * provider/cloudstack: Fix using `cloudstack_network_acl` within a project ([#6743](https://github.com/hashicorp/terraform/issues/6743))
 * provider/cloudstack: Fix refresing `cloudstack_network_acl_rule` when the associated ACL is deleted ([#7612](https://github.com/hashicorp/terraform/issues/7612))
 * provider/cloudstack: Fix refresing `cloudstack_port_forward` when the associated IP address is no longer associated ([#7612](https://github.com/hashicorp/terraform/issues/7612))
 * provider/cloudstack: Fix creating `cloudstack_network` with offerings that do not support specifying IP ranges ([#7612](https://github.com/hashicorp/terraform/issues/7612))
 * provider/digitalocean: Stop `digitocean_droplet` forcing new resource on uppercase region ([#7044](https://github.com/hashicorp/terraform/issues/7044))
 * provider/digitalocean: Reassign Floating IP when droplet changes ([#7411](https://github.com/hashicorp/terraform/issues/7411))
 * provider/google: Fix a bug causing an error attempting to delete an already-deleted `google_compute_disk` ([#6689](https://github.com/hashicorp/terraform/issues/6689))
 * provider/mysql: Specifying empty provider credentials no longer causes a panic ([#7211](https://github.com/hashicorp/terraform/issues/7211))
 * provider/openstack: Reassociate Floating IP on network changes ([#6579](https://github.com/hashicorp/terraform/issues/6579))
 * provider/openstack: Ensure CIDRs Are Lower Case ([#6864](https://github.com/hashicorp/terraform/issues/6864))
 * provider/openstack: Rebuild Instances On Network Changes ([#6844](https://github.com/hashicorp/terraform/issues/6844))
 * provider/openstack: Firewall rules are applied in the correct order ([#7194](https://github.com/hashicorp/terraform/issues/7194))
 * provider/openstack: Fix Security Group EOF Error when Adding / Removing Multiple Groups ([#7468](https://github.com/hashicorp/terraform/issues/7468))
 * provider/openstack: Fixing boot volumes interfering with block storage volumes list ([#7649](https://github.com/hashicorp/terraform/issues/7649))
 * provider/vsphere: `gateway` and `ipv6_gateway` are now read from `vsphere_virtual_machine` resources ([#6522](https://github.com/hashicorp/terraform/issues/6522))
 * provider/vsphere: `ipv*_gateway` parameters won't force a new `vsphere_virtual_machine` ([#6635](https://github.com/hashicorp/terraform/issues/6635))
 * provider/vsphere: adding a `vsphere_virtual_machine` migration ([#7023](https://github.com/hashicorp/terraform/issues/7023))
 * provider/vsphere: Don't require vsphere debug paths to be set ([#7027](https://github.com/hashicorp/terraform/issues/7027))
 * provider/vsphere: Fix bug where `enable_disk_uuid` was not set on `vsphere_virtual_machine` resources ([#7275](https://github.com/hashicorp/terraform/issues/7275))
 * provider/vsphere: Make `vsphere_virtual_machine` `product_key` optional ([#7410](https://github.com/hashicorp/terraform/issues/7410))
 * provider/vsphere: Refreshing devices list after adding a disk or cdrom controller ([#7167](https://github.com/hashicorp/terraform/issues/7167))
 * provider/vsphere: `vsphere_virtual_machine` no longer has to be powered on to delete ([#7206](https://github.com/hashicorp/terraform/issues/7206))
 * provider/vSphere: Fixes the hasBootableVmdk flag when attaching multiple disks ([#7804](https://github.com/hashicorp/terraform/issues/7804))
 * provisioner/remote-exec: Properly seed random script paths so they are not deterministic across runs ([#7413](https://github.com/hashicorp/terraform/issues/7413))

## 0.6.16 (May 9, 2016)

BACKWARDS INCOMPATIBILITIES / NOTES:

 * provider/aws: `aws_eip` field `private_ip` is now a computed value, and cannot be set in your configuration.
    Use `associate_with_private_ip` instead. See ([#6521](https://github.com/hashicorp/terraform/issues/6521))

FEATURES:

 * **New provider:** `librato` ([#3371](https://github.com/hashicorp/terraform/issues/3371))
 * **New provider:** `softlayer` ([#4327](https://github.com/hashicorp/terraform/issues/4327))
 * **New resource:** `aws_api_gateway_account` ([#6321](https://github.com/hashicorp/terraform/issues/6321))
 * **New resource:** `aws_api_gateway_authorizer` ([#6320](https://github.com/hashicorp/terraform/issues/6320))
 * **New resource:** `aws_db_event_subscription` ([#6367](https://github.com/hashicorp/terraform/issues/6367))
 * **New resource:** `aws_db_option_group` ([#4401](https://github.com/hashicorp/terraform/issues/4401))
 * **New resource:** `aws_eip_association` ([#6552](https://github.com/hashicorp/terraform/issues/6552))
 * **New resource:** `openstack_networking_secgroup_rule_v2` ([#6410](https://github.com/hashicorp/terraform/issues/6410))
 * **New resource:** `openstack_networking_secgroup_v2` ([#6410](https://github.com/hashicorp/terraform/issues/6410))
 * **New resource:** `vsphere_file` ([#6401](https://github.com/hashicorp/terraform/issues/6401))

IMPROVEMENTS:

 * core: update HCL dependency to improve whitespace handling in `terraform fmt` ([#6347](https://github.com/hashicorp/terraform/issues/6347))
 * core: Add support for marking outputs as sensitive ([#6559](https://github.com/hashicorp/terraform/issues/6559))
 * provider/aws: Add agent_version argument to `aws_opswork_stack` ([#6493](https://github.com/hashicorp/terraform/issues/6493))
 * provider/aws: Add support for request parameters to `api_gateway_method` & `api_gateway_integration` ([#6501](https://github.com/hashicorp/terraform/issues/6501))
 * provider/aws: Add support for response parameters to `api_gateway_method_response` & `api_gateway_integration_response` ([#6344](https://github.com/hashicorp/terraform/issues/6344))
 * provider/aws: Allow empty S3 config in Cloudfront Origin ([#6487](https://github.com/hashicorp/terraform/issues/6487))
 * provider/aws: Improve error handling in IAM Server Certificates ([#6442](https://github.com/hashicorp/terraform/issues/6442))
 * provider/aws: Use `sts:GetCallerIdentity` as additional method for getting AWS account ID ([#6385](https://github.com/hashicorp/terraform/issues/6385))
 * provider/aws: `aws_redshift_cluster` `automated_snapshot_retention_period` didn't allow 0 value ([#6537](https://github.com/hashicorp/terraform/issues/6537))
 * provider/aws: Add CloudFront `hosted_zone_id` attribute ([#6530](https://github.com/hashicorp/terraform/issues/6530))
 * provider/azurerm: Increase timeout for ARM Template deployments to 40 minutes ([#6319](https://github.com/hashicorp/terraform/issues/6319))
 * provider/azurerm: Make `private_ip_address` an exported field on `azurerm_network_interface` ([#6538](https://github.com/hashicorp/terraform/issues/6538))
 * provider/azurerm: Add support for `tags` to `azurerm_virtual_machine` ([#6556](https://github.com/hashicorp/terraform/issues/6556))
 * provider/azurerm: Add `os_type` and `image_uri` in `azurerm_virtual_machine` ([#6553](https://github.com/hashicorp/terraform/issues/6553))
 * provider/cloudflare: Add proxied option to `cloudflare_record` ([#5508](https://github.com/hashicorp/terraform/issues/5508))
 * provider/docker: Add ability to keep docker image locally on terraform destroy ([#6376](https://github.com/hashicorp/terraform/issues/6376))
 * provider/fastly: Add S3 Log Streaming to Fastly Service ([#6378](https://github.com/hashicorp/terraform/issues/6378))
 * provider/fastly: Add Conditions to Fastly Service ([#6481](https://github.com/hashicorp/terraform/issues/6481))
 * provider/github: Add support for Github Enterprise via base_url configuration option ([#6434](https://github.com/hashicorp/terraform/issues/6434))
 * provider/triton: Add support for specifying network interfaces on `triton machine` resources ([#6418](https://github.com/hashicorp/terraform/issues/6418))
 * provider/triton: Deleted firewall rules no longer prevent refresh ([#6529](https://github.com/hashicorp/terraform/issues/6529))
 * provider/vsphere: Add `skip_customization` option to `vsphere_virtual_machine` resources ([#6355](https://github.com/hashicorp/terraform/issues/6355))
 * provider/vsphere: Add ability to specify and mount bootable vmdk in `vsphere_virtual_machine` ([#6146](https://github.com/hashicorp/terraform/issues/6146))
 * provider/vsphere: Add support for IPV6 to `vsphere_virtual_machine` ([#6457](https://github.com/hashicorp/terraform/issues/6457))
 * provider/vsphere: Add support for `memory_reservation` to `vsphere_virtual_machine` ([#6036](https://github.com/hashicorp/terraform/issues/6036))
 * provider/vsphere: Checking for empty diskPath in `vsphere_virtual_machine` before creating ([#6400](https://github.com/hashicorp/terraform/issues/6400))
 * provider/vsphere: Support updates to vcpu and memory on `vsphere_virtual_machine` ([#6356](https://github.com/hashicorp/terraform/issues/6356))
 * remote/s3: Logic for loading credentials now follows the same [conventions as AWS provider](https://www.terraform.io/docs/providers/aws/index.html#authentication) which means it also supports EC2 role auth and session token (e.g. assumed IAM Roles) ([#5270](https://github.com/hashicorp/terraform/issues/5270))

BUG FIXES:

 * core: Boolean values in diffs are normalized to `true` and `false`, eliminating some erroneous diffs ([#6499](https://github.com/hashicorp/terraform/issues/6499))
 * core: Fix a bug causing "attribute not found" messages during destroy ([#6557](https://github.com/hashicorp/terraform/issues/6557))
 * provider/aws: Allow account ID checks on EC2 instances & w/ federated accounts ([#5030](https://github.com/hashicorp/terraform/issues/5030))
 * provider/aws: Fix an eventually consistent issue aws_security_group_rule and possible duplications ([#6325](https://github.com/hashicorp/terraform/issues/6325))
 * provider/aws: Fix bug where `aws_elastic_beanstalk_environment` ignored `wait_for_ready_timeout` ([#6358](https://github.com/hashicorp/terraform/issues/6358))
 * provider/aws: Fix bug where `aws_elastic_beanstalk_environment` update config template didn't work ([#6342](https://github.com/hashicorp/terraform/issues/6342))
 * provider/aws: Fix issue in updating CloudFront distribution LoggingConfig ([#6407](https://github.com/hashicorp/terraform/issues/6407))
 * provider/aws: Fix issue in upgrading AutoScaling Policy to use `min_adjustment_magnitude` ([#6440](https://github.com/hashicorp/terraform/issues/6440))
 * provider/aws: Fix issue replacing Network ACL Relationship ([#6421](https://github.com/hashicorp/terraform/issues/6421))
 * provider/aws: Fix issue with KMS Alias keys and name prefixes ([#6328](https://github.com/hashicorp/terraform/issues/6328))
 * provider/aws: Fix issue with encrypted snapshots of block devices in `aws_launch_configuration` resources ([#6452](https://github.com/hashicorp/terraform/issues/6452))
 * provider/aws: Fix read of `aws_cloudwatch_log_group` after an update is applied ([#6384](https://github.com/hashicorp/terraform/issues/6384))
 * provider/aws: Fix updating `number_of_nodes` on `aws_redshift_cluster` ([#6333](https://github.com/hashicorp/terraform/issues/6333))
 * provider/aws: Omit `aws_cloudfront_distribution` custom_error fields when not explicitly set ([#6382](https://github.com/hashicorp/terraform/issues/6382))
 * provider/aws: Refresh state on `aws_sqs_queue` not found ([#6381](https://github.com/hashicorp/terraform/issues/6381))
 * provider/aws: Respect `selection_pattern` in `aws_api_gateway_integration_response` (previously ignored field) ([#5893](https://github.com/hashicorp/terraform/issues/5893))
 * provider/aws: `aws_cloudfront_distribution` resources now require the `cookies` argument ([#6505](https://github.com/hashicorp/terraform/issues/6505))
 * provider/aws: `aws_route` crash when used with `aws_vpc_endpoint` ([#6338](https://github.com/hashicorp/terraform/issues/6338))
 * provider/aws: validate `cluster_id` length for `aws_elasticache_cluster` ([#6330](https://github.com/hashicorp/terraform/issues/6330))
 * provider/azurerm: `ssh_keys` can now be set for `azurerm_virtual_machine` resources, allowing provisioning ([#6541](https://github.com/hashicorp/terraform/issues/6541))
 * provider/azurerm: Fix issue that updating `azurerm_virtual_machine` was failing due to empty adminPassword ([#6528](https://github.com/hashicorp/terraform/issues/6528))
 * provider/azurerm: `storage_data_disk` settings now work correctly on `azurerm_virtual_machine` resources ([#6543](https://github.com/hashicorp/terraform/issues/6543))
 * provider/cloudflare: can manage apex records ([#6449](https://github.com/hashicorp/terraform/issues/6449))
 * provider/cloudflare: won't refresh with incorrect record if names match ([#6449](https://github.com/hashicorp/terraform/issues/6449))
 * provider/datadog: `notify_no_data` and `no_data_timeframe` are set correctly for `datadog_monitor` resources ([#6509](https://github.com/hashicorp/terraform/issues/6509))
 * provider/docker: Fix crash when using empty string in the `command` list in `docker_container` resources ([#6424](https://github.com/hashicorp/terraform/issues/6424))
 * provider/vsphere: Memory reservations are now set correctly in `vsphere_virtual_machine` resources ([#6482](https://github.com/hashicorp/terraform/issues/6482))

## 0.6.15 (April 22, 2016)

BACKWARDS INCOMPATIBILITIES / NOTES:
 * `aws_instance` - if you still use `security_groups` field for SG IDs - i.e. inside VPC, this will generate diffs during `plan` and `apply` will **recreate** the resource. Terraform expects IDs (VPC SGs) inside `vpc_security_group_ids`.

FEATURES:

 * **New command:** `terraform fmt` to automatically normalize config file style ([#4955](https://github.com/hashicorp/terraform/issues/4955))
 * **New interpolation function:** `jsonencode` ([#5890](https://github.com/hashicorp/terraform/issues/5890))
 * **New provider:** `cobbler` ([#5969](https://github.com/hashicorp/terraform/issues/5969))
 * **New provider:** `fastly` ([#5814](https://github.com/hashicorp/terraform/issues/5814))
 * **New resource:** `aws_cloudfront_distribution` ([#5221](https://github.com/hashicorp/terraform/issues/5221))
 * **New resource:** `aws_cloudfront_origin_access_identity` ([#5221](https://github.com/hashicorp/terraform/issues/5221))
 * **New resource:** `aws_iam_user_ssh_key` ([#5774](https://github.com/hashicorp/terraform/issues/5774))
 * **New resource:** `aws_s3_bucket_notification` ([#5473](https://github.com/hashicorp/terraform/issues/5473))
 * **New resource:** `cloudstack_static_nat` ([#6004](https://github.com/hashicorp/terraform/issues/6004))
 * **New resource:** `consul_key_prefix` ([#5988](https://github.com/hashicorp/terraform/issues/5988))
 * **New resource:** `aws_default_network_acl` ([#6165](https://github.com/hashicorp/terraform/issues/6165))
 * **New resource:** `triton_fabric` ([#5920](https://github.com/hashicorp/terraform/issues/5920))
 * **New resource:** `triton_vlan` ([#5920](https://github.com/hashicorp/terraform/issues/5920))
 * **New resource:** `aws_opsworks_application` ([#4419](https://github.com/hashicorp/terraform/issues/4419))
 * **New resource:** `aws_opsworks_instance` ([#4276](https://github.com/hashicorp/terraform/issues/4276))
 * **New resource:** `aws_cloudwatch_log_subscription_filter` ([#5996](https://github.com/hashicorp/terraform/issues/5996))
 * **New resource:** `openstack_networking_router_route_v2` ([#6207](https://github.com/hashicorp/terraform/issues/6207))

IMPROVEMENTS:

 * command/apply: Output will now show periodic status updates of slow resources. ([#6163](https://github.com/hashicorp/terraform/issues/6163))
 * core: Variables passed between modules are now type checked ([#6185](https://github.com/hashicorp/terraform/issues/6185))
 * core: Smaller release binaries by stripping debug information ([#6238](https://github.com/hashicorp/terraform/issues/6238))
 * provider/aws: Add support for Step Scaling in `aws_autoscaling_policy` ([#4277](https://github.com/hashicorp/terraform/issues/4277))
 * provider/aws: Add support for `cname_prefix` to `aws_elastic_beanstalk_environment` resource ([#5966](https://github.com/hashicorp/terraform/issues/5966))
 * provider/aws: Add support for trigger_configuration to `aws_codedeploy_deployment_group` ([#5599](https://github.com/hashicorp/terraform/issues/5599))
 * provider/aws: Adding outputs for elastic_beanstalk_environment resource ([#5915](https://github.com/hashicorp/terraform/issues/5915))
 * provider/aws: Adds `wait_for_ready_timeout` option to `aws_elastic_beanstalk_environment` ([#5967](https://github.com/hashicorp/terraform/issues/5967))
 * provider/aws: Allow `aws_db_subnet_group` description to be updated ([#5921](https://github.com/hashicorp/terraform/issues/5921))
 * provider/aws: Allow multiple EIPs to associate to single ENI ([#6070](https://github.com/hashicorp/terraform/issues/6070))
 * provider/aws: Change `aws_elb` access_logs to list type ([#5065](https://github.com/hashicorp/terraform/issues/5065))
 * provider/aws: Check that InternetGateway exists before returning from creation ([#6105](https://github.com/hashicorp/terraform/issues/6105))
 * provider/aws: Don't Base64-encode EC2 userdata if it is already Base64 encoded ([#6140](https://github.com/hashicorp/terraform/issues/6140))
 * provider/aws: Making the Cloudwatch Event Rule Target `target_id` optional ([#5787](https://github.com/hashicorp/terraform/issues/5787))
 * provider/aws: Timeouts for `elasticsearch_domain` are increased ([#5910](https://github.com/hashicorp/terraform/issues/5910))
 * provider/aws: `aws_codecommit_repository` set `default_branch` only if defined ([#5904](https://github.com/hashicorp/terraform/issues/5904))
 * provider/aws: `aws_redshift_cluster` allows usernames with underscore in it ([#5935](https://github.com/hashicorp/terraform/issues/5935))
 * provider/aws: normalise json for `aws_sns_topic` ([#6089](https://github.com/hashicorp/terraform/issues/6089))
 * provider/aws: normalize json for `aws_cloudwatch_event_rule` ([#6025](https://github.com/hashicorp/terraform/issues/6025))
 * provider/aws: increase timeout for aws_redshift_cluster ([#6305](https://github.com/hashicorp/terraform/issues/6305))
 * provider/aws: Opsworks layers now support `custom_json` argument ([#4272](https://github.com/hashicorp/terraform/issues/4272))
 * provider/aws: Added migration for `tier` attribute in `aws_elastic_beanstalk_environment` ([#6167](https://github.com/hashicorp/terraform/issues/6167))
 * provider/aws: Use resource.Retry for route creation and deletion ([#6225](https://github.com/hashicorp/terraform/issues/6225))
 * provider/aws: Add support S3 Bucket Lifecycle Rule ([#6220](https://github.com/hashicorp/terraform/issues/6220))
 * provider/clc: Override default `account` alias in provider config ([#5785](https://github.com/hashicorp/terraform/issues/5785))
 * provider/cloudstack: Deprecate `ipaddress` in favour of `ip_address` in all resources ([#6010](https://github.com/hashicorp/terraform/issues/6010))
 * provider/cloudstack: Deprecate allowing names (instead of IDs) for parameters that reference other resources ([#6123](https://github.com/hashicorp/terraform/issues/6123))
 * provider/datadog: Add heredoc support to message, escalation_message, and query ([#5788](https://github.com/hashicorp/terraform/issues/5788))
 * provider/docker: Add support for docker run --user option ([#5300](https://github.com/hashicorp/terraform/issues/5300))
 * provider/github: Add support for privacy to `github_team` ([#6116](https://github.com/hashicorp/terraform/issues/6116))
 * provider/google: Accept GOOGLE_CLOUD_KEYFILE_JSON env var for credentials ([#6007](https://github.com/hashicorp/terraform/issues/6007))
 * provider/google: Add "project" argument and attribute to all GCP compute resources which inherit from the provider's value ([#6112](https://github.com/hashicorp/terraform/issues/6112))
 * provider/google: Make "project" attribute on provider configuration optional ([#6112](https://github.com/hashicorp/terraform/issues/6112))
 * provider/google: Read more common configuration values from the environment and clarify precedence ordering ([#6114](https://github.com/hashicorp/terraform/issues/6114))
 * provider/google: `addons_config` and `subnetwork` added as attributes to `google_container_cluster` ([#5871](https://github.com/hashicorp/terraform/issues/5871))
 * provider/fastly: Add support for Request Headers ([#6197](https://github.com/hashicorp/terraform/issues/6197))
 * provider/fastly: Add support for Gzip rules ([#6247](https://github.com/hashicorp/terraform/issues/6247))
 * provider/openstack: Add value_specs argument and attribute for routers ([#4898](https://github.com/hashicorp/terraform/issues/4898))
 * provider/openstack: Allow subnets with no gateway ([#6060](https://github.com/hashicorp/terraform/issues/6060))
 * provider/openstack: Enable Token Authentication ([#6081](https://github.com/hashicorp/terraform/issues/6081))
 * provider/postgresql: New `ssl_mode` argument allowing different SSL usage tradeoffs ([#6008](https://github.com/hashicorp/terraform/issues/6008))
 * provider/vsphere: Support for linked clones and Windows-specific guest config options ([#6087](https://github.com/hashicorp/terraform/issues/6087))
 * provider/vsphere: Checking for Powered Off State before `vsphere_virtual_machine` deletion ([#6283](https://github.com/hashicorp/terraform/issues/6283))
 * provider/vsphere: Support mounting ISO images to virtual cdrom drives ([#4243](https://github.com/hashicorp/terraform/issues/4243))
 * provider/vsphere: Fix missing ssh connection info ([#4283](https://github.com/hashicorp/terraform/issues/4283))
 * provider/google: Deprecate unused "region" attribute in `global_forwarding_rule`; this attribute was never used anywhere in the computation of the resource ([#6112](https://github.com/hashicorp/terraform/issues/6112))
 * provider/cloudstack: Add group attribute to `cloudstack_instance` resource ([#6023](https://github.com/hashicorp/terraform/issues/6023))
 * provider/azurerm: Provider meaningful error message when credentials not correct ([#6290](https://github.com/hashicorp/terraform/issues/6290))
 * provider/cloudstack: Improve support for using projects ([#6282](https://github.com/hashicorp/terraform/issues/6282))

BUG FIXES:

 * core: Providers are now correctly inherited down a nested module tree ([#6186](https://github.com/hashicorp/terraform/issues/6186))
 * provider/aws: Convert protocols to standard format for Security Groups ([#5881](https://github.com/hashicorp/terraform/issues/5881))
 * provider/aws: Fix Lambda VPC integration (missing `vpc_id` field in schema) ([#6157](https://github.com/hashicorp/terraform/issues/6157))
 * provider/aws: Fix `aws_route panic` when destination CIDR block is nil ([#5781](https://github.com/hashicorp/terraform/issues/5781))
 * provider/aws: Fix issue re-creating deleted VPC peering connections ([#5959](https://github.com/hashicorp/terraform/issues/5959))
 * provider/aws: Fix issue with changing iops when also changing storage type to io1 on RDS ([#5676](https://github.com/hashicorp/terraform/issues/5676))
 * provider/aws: Fix issue with retrying deletion of Network ACLs ([#5954](https://github.com/hashicorp/terraform/issues/5954))
 * provider/aws: Fix potential crash when receiving malformed `aws_route` API responses ([#5867](https://github.com/hashicorp/terraform/issues/5867))
 * provider/aws: Guard against empty responses from Lambda Permissions ([#5838](https://github.com/hashicorp/terraform/issues/5838))
 * provider/aws: Normalize and compact SQS Redrive, Policy JSON ([#5888](https://github.com/hashicorp/terraform/issues/5888))
 * provider/aws: Fix issue updating ElasticBeanstalk Configuraiton Templates ([#6307](https://github.com/hashicorp/terraform/issues/6307))
 * provider/aws: Remove CloudTrail Trail from state if not found ([#6024](https://github.com/hashicorp/terraform/issues/6024))
 * provider/aws: Fix crash in AWS S3 Bucket when website index/error is empty ([#6269](https://github.com/hashicorp/terraform/issues/6269))
 * provider/aws: Report better error message in `aws_route53_record` when `set_identifier` is required ([#5777](https://github.com/hashicorp/terraform/issues/5777))
 * provider/aws: Show human-readable error message when failing to read an EBS volume ([#6038](https://github.com/hashicorp/terraform/issues/6038))
 * provider/aws: set ASG `health_check_grace_period` default to 300 ([#5830](https://github.com/hashicorp/terraform/issues/5830))
 * provider/aws: Fix issue with with Opsworks and empty Custom Cook Book sources ([#6078](https://github.com/hashicorp/terraform/issues/6078))
 * provider/aws: wait for IAM instance profile to propagate when creating Opsworks stacks ([#6049](https://github.com/hashicorp/terraform/issues/6049))
 * provider/aws: Don't read back `aws_opsworks_stack` cookbooks source password ([#6203](https://github.com/hashicorp/terraform/issues/6203))
 * provider/aws: Resolves DefaultOS and ConfigurationManager conflict on `aws_opsworks_stack` ([#6244](https://github.com/hashicorp/terraform/issues/6244))
 * provider/aws: Renaming `aws_elastic_beanstalk_configuration_template``option_settings` to `setting` ([#6043](https://github.com/hashicorp/terraform/issues/6043))
 * provider/aws: `aws_customer_gateway` will properly populate `bgp_asn` on refresh. [no issue]
 * provider/aws: provider/aws: Refresh state on `aws_directory_service_directory` not found ([#6294](https://github.com/hashicorp/terraform/issues/6294))
 * provider/aws: `aws_elb` `cross_zone_load_balancing` is not refreshed in the state file ([#6295](https://github.com/hashicorp/terraform/issues/6295))
 * provider/aws: `aws_autoscaling_group` will properly populate `tag` on refresh. [no issue]
 * provider/azurerm: Fix detection of `azurerm_storage_account` resources removed manually ([#5878](https://github.com/hashicorp/terraform/issues/5878))
 * provider/docker: Docker Image will be deleted on destroy ([#5801](https://github.com/hashicorp/terraform/issues/5801))
 * provider/openstack: Fix Disabling DHCP on Subnets ([#6052](https://github.com/hashicorp/terraform/issues/6052))
 * provider/openstack: Fix resizing when Flavor Name changes ([#6020](https://github.com/hashicorp/terraform/issues/6020))
 * provider/openstack: Fix Access Address Detection ([#6181](https://github.com/hashicorp/terraform/issues/6181))
 * provider/openstack: Fix admin_state_up on openstack_lb_member_v1 ([#6267](https://github.com/hashicorp/terraform/issues/6267))
 * provider/triton: Firewall status on `triton_machine` resources is reflected correctly ([#6119](https://github.com/hashicorp/terraform/issues/6119))
 * provider/triton: Fix time out when applying updates to Triton machine metadata ([#6149](https://github.com/hashicorp/terraform/issues/6149))
 * provider/vsphere: Add error handling to `vsphere_folder` ([#6095](https://github.com/hashicorp/terraform/issues/6095))
 * provider/cloudstack: Fix mashalling errors when using CloudStack 4.7.x (or newer) [GH-#226]

## 0.6.14 (March 21, 2016)

FEATURES:

  * **New provider:** `triton` - Manage Joyent Triton public cloud or on-premise installations ([#5738](https://github.com/hashicorp/terraform/issues/5738))
  * **New provider:** `clc` - Manage CenturyLink Cloud resources ([#4893](https://github.com/hashicorp/terraform/issues/4893))
  * **New provider:** `github` - Manage GitHub Organization permissions with Terraform config ([#5194](https://github.com/hashicorp/terraform/issues/5194))
  * **New provider:** `influxdb` - Manage InfluxDB databases ([#3478](https://github.com/hashicorp/terraform/issues/3478))
  * **New provider:** `ultradns` - Manage UltraDNS records ([#5716](https://github.com/hashicorp/terraform/issues/5716))
  * **New resource:** `aws_cloudwatch_log_metric_filter` ([#5444](https://github.com/hashicorp/terraform/issues/5444))
  * **New resource:** `azurerm_virtual_machine` ([#5514](https://github.com/hashicorp/terraform/issues/5514))
  * **New resource:** `azurerm_template_deployment` ([#5758](https://github.com/hashicorp/terraform/issues/5758))
  * **New interpolation function:** `uuid` ([#5575](https://github.com/hashicorp/terraform/issues/5575))

IMPROVEMENTS:

  * core: provisioners connecting via WinRM now respect HTTPS settings  ([#5761](https://github.com/hashicorp/terraform/issues/5761))
  * provider/aws: `aws_db_instance` now makes `identifier` optional and generates a unique ID when it is omitted ([#5723](https://github.com/hashicorp/terraform/issues/5723))
  * provider/aws: `aws_redshift_cluster` now allows`publicly_accessible` to be modified ([#5721](https://github.com/hashicorp/terraform/issues/5721))
  * provider/aws: `aws_kms_alias` now allows name to be auto-generated with a `name_prefix` ([#5594](https://github.com/hashicorp/terraform/issues/5594))

BUG FIXES:

  * core: Color output is now shown correctly when running Terraform on Windows ([#5718](https://github.com/hashicorp/terraform/issues/5718))
  * core: HEREDOCs can now be indented in line with configuration using `<<-` and hanging indent is removed ([#5740](https://github.com/hashicorp/terraform/issues/5740))
  * core: Invalid HCL syntax of nested object blocks no longer causes a crash ([#5740](https://github.com/hashicorp/terraform/issues/5740))
  * core: Local directory-based modules now use junctions instead of symbolic links on Windows ([#5739](https://github.com/hashicorp/terraform/issues/5739))
  * core: Modules sourced from a Mercurial repository now work correctly on Windows ([#5739](https://github.com/hashicorp/terraform/issues/5739))
  * core: Address some issues with ignore_changes ([#5635](https://github.com/hashicorp/terraform/issues/5635))
  * core: Add a lock to fix an interpolation issue caught by the Go 1.6 concurrent map access detector ([#5772](https://github.com/hashicorp/terraform/issues/5772))
  * provider/aws: Fix crash when an `aws_rds_cluster_instance` is removed outside of Terraform ([#5717](https://github.com/hashicorp/terraform/issues/5717))
  * provider/aws: `aws_cloudformation_stack` use `timeout_in_minutes` for retry timeout to prevent unecessary timeouts ([#5712](https://github.com/hashicorp/terraform/issues/5712))
  * provider/aws: `aws_lambda_function` resources no longer error on refresh if deleted externally to Terraform ([#5668](https://github.com/hashicorp/terraform/issues/5668))
  * provider/aws: `aws_vpn_connection` resources deleted via the console on longer cause a crash ([#5747](https://github.com/hashicorp/terraform/issues/5747))
  * provider/aws: Fix crasher in Elastic Beanstalk Configuration when using options ([#5756](https://github.com/hashicorp/terraform/issues/5756))
  * provider/aws: Fix issue preventing `aws_opsworks_stck` from working with Windows set as the OS ([#5724](https://github.com/hashicorp/terraform/issues/5724))
  * provider/digitalocean: `digitalocean_ssh_key` resources no longer cause a panic if there is no network connectivity ([#5748](https://github.com/hashicorp/terraform/issues/5748))
  * provider/google: Default description `google_dns_managed_zone` resources to "Managed By Terraform" ([#5428](https://github.com/hashicorp/terraform/issues/5428))
  * provider/google: Fix error message on invalid instance URL for `google_compute_instance_group` ([#5715](https://github.com/hashicorp/terraform/issues/5715))
  * provider/vsphere: provide `host` to provisioner connections ([#5558](https://github.com/hashicorp/terraform/issues/5558))
  * provisioner/remote-exec: Address race condition introduced with script cleanup step introduced in 0.6.13 ([#5751](https://github.com/hashicorp/terraform/issues/5751))

## 0.6.13 (March 16, 2016)

BACKWARDS INCOMPATIBILITIES / NOTES:

  * provider/aws: `aws_s3_bucket_object` field `etag` is now trimming off quotes (returns raw MD5 hash) ([#5305](https://github.com/hashicorp/terraform/issues/5305))
  * provider/aws: `aws_autoscaling_group` now supports metrics collection, so a diff installing the default value of `1Minute` for the `metrics_granularity` field is expected. This diff should resolve in the next `terraform apply` w/ no AWS API calls ([#4688](https://github.com/hashicorp/terraform/issues/4688))
  * provider/consul: `consul_keys` `key` blocks now respect `delete` flag for removing individual blocks. Previously keys would be deleted only when the entire resource was removed.
  * provider/google: `next_hop_network` on `google_compute_route` is now read-only, to mirror the behavior in the official docs ([#5564](https://github.com/hashicorp/terraform/issues/5564))
  * state/remote/http: PUT requests for this backend will now have `Content-Type: application/json` instead of `application/octet-stream` ([#5499](https://github.com/hashicorp/terraform/issues/5499))

FEATURES:

  * **New command:** `terraform untaint` ([#5527](https://github.com/hashicorp/terraform/issues/5527))
  * **New resource:** `aws_api_gateway_api_key` ([#4295](https://github.com/hashicorp/terraform/issues/4295))
  * **New resource:** `aws_api_gateway_deployment` ([#4295](https://github.com/hashicorp/terraform/issues/4295))
  * **New resource:** `aws_api_gateway_integration_response` ([#4295](https://github.com/hashicorp/terraform/issues/4295))
  * **New resource:** `aws_api_gateway_integration` ([#4295](https://github.com/hashicorp/terraform/issues/4295))
  * **New resource:** `aws_api_gateway_method_response` ([#4295](https://github.com/hashicorp/terraform/issues/4295))
  * **New resource:** `aws_api_gateway_method` ([#4295](https://github.com/hashicorp/terraform/issues/4295))
  * **New resource:** `aws_api_gateway_model` ([#4295](https://github.com/hashicorp/terraform/issues/4295))
  * **New resource:** `aws_api_gateway_resource` ([#4295](https://github.com/hashicorp/terraform/issues/4295))
  * **New resource:** `aws_api_gateway_rest_api` ([#4295](https://github.com/hashicorp/terraform/issues/4295))
  * **New resource:** `aws_elastic_beanstalk_application` ([#3157](https://github.com/hashicorp/terraform/issues/3157))
  * **New resource:** `aws_elastic_beanstalk_configuration_template` ([#3157](https://github.com/hashicorp/terraform/issues/3157))
  * **New resource:** `aws_elastic_beanstalk_environment` ([#3157](https://github.com/hashicorp/terraform/issues/3157))
  * **New resource:** `aws_iam_account_password_policy` ([#5029](https://github.com/hashicorp/terraform/issues/5029))
  * **New resource:** `aws_kms_alias` ([#3928](https://github.com/hashicorp/terraform/issues/3928))
  * **New resource:** `aws_kms_key` ([#3928](https://github.com/hashicorp/terraform/issues/3928))
  * **New resource:** `google_compute_instance_group` ([#4087](https://github.com/hashicorp/terraform/issues/4087))

IMPROVEMENTS:

  * provider/aws: Add `repository_link` as a computed field for `aws_ecr_repository` ([#5524](https://github.com/hashicorp/terraform/issues/5524))
  * provider/aws: Add ability to update Route53 zone comments ([#5318](https://github.com/hashicorp/terraform/issues/5318))
  * provider/aws: Add support for Metrics Collection to `aws_autoscaling_group` ([#4688](https://github.com/hashicorp/terraform/issues/4688))
  * provider/aws: Add support for `description` to `aws_network_interface` ([#5523](https://github.com/hashicorp/terraform/issues/5523))
  * provider/aws: Add support for `storage_encrypted` to `aws_rds_cluster` ([#5520](https://github.com/hashicorp/terraform/issues/5520))
  * provider/aws: Add support for routing rules on `aws_s3_bucket` resources ([#5327](https://github.com/hashicorp/terraform/issues/5327))
  * provider/aws: Enable updates & versioning for `aws_s3_bucket_object` ([#5305](https://github.com/hashicorp/terraform/issues/5305))
  * provider/aws: Guard against Nil Reference in Redshift Endpoints ([#5593](https://github.com/hashicorp/terraform/issues/5593))
  * provider/aws: Lambda S3 object version defaults to `$LATEST` if unspecified ([#5370](https://github.com/hashicorp/terraform/issues/5370))
  * provider/aws: Retry DB Creation on IAM propigation error ([#5515](https://github.com/hashicorp/terraform/issues/5515))
  * provider/aws: Support KMS encryption of S3 objects ([#5453](https://github.com/hashicorp/terraform/issues/5453))
  * provider/aws: `aws_autoscaling_lifecycle_hook` now have `notification_target_arn` and `role_arn` as optional ([#5616](https://github.com/hashicorp/terraform/issues/5616))
  * provider/aws: `aws_ecs_service` validates number of `load_balancer`s before creation/updates ([#5605](https://github.com/hashicorp/terraform/issues/5605))
  * provider/aws: send Terraform version in User-Agent ([#5621](https://github.com/hashicorp/terraform/issues/5621))
  * provider/cloudflare: Change `cloudflare_record` type to ForceNew ([#5353](https://github.com/hashicorp/terraform/issues/5353))
  * provider/consul: `consul_keys` now detects drift and supports deletion of individual `key` blocks ([#5210](https://github.com/hashicorp/terraform/issues/5210))
  * provider/digitalocean: Guard against Nil reference in `digitalocean_droplet` ([#5588](https://github.com/hashicorp/terraform/issues/5588))
  * provider/docker: Add support for `unless-stopped` to docker container `restart_policy` ([#5337](https://github.com/hashicorp/terraform/issues/5337))
  * provider/google: Mark `next_hop_network` as read-only on `google_compute_route` ([#5564](https://github.com/hashicorp/terraform/issues/5564))
  * provider/google: Validate VPN tunnel peer_ip at plan time ([#5501](https://github.com/hashicorp/terraform/issues/5501))
  * provider/openstack: Add Support for Domain ID and Domain Name environment variables ([#5355](https://github.com/hashicorp/terraform/issues/5355))
  * provider/openstack: Add support for instances to have multiple ephemeral disks. ([#5131](https://github.com/hashicorp/terraform/issues/5131))
  * provider/openstack: Re-Add server.AccessIPv4 and server.AccessIPv6 ([#5366](https://github.com/hashicorp/terraform/issues/5366))
  * provider/vsphere: Add support for disk init types ([#4284](https://github.com/hashicorp/terraform/issues/4284))
  * provisioner/remote-exec: Clear out scripts after uploading ([#5577](https://github.com/hashicorp/terraform/issues/5577))
  * state/remote/http: Change content type of PUT requests to the more appropriate `application/json` ([#5499](https://github.com/hashicorp/terraform/issues/5499))

BUG FIXES:

  * core: Disallow negative indices in the element() interpolation function, preventing crash ([#5263](https://github.com/hashicorp/terraform/issues/5263))
  * core: Fix issue that caused tainted resource destroys to be improperly filtered out when using -target and a plan file ([#5516](https://github.com/hashicorp/terraform/issues/5516))
  * core: Fix several issues with retry logic causing spurious "timeout while waiting for state to become ..." errors and unnecessary retry loops ([#5460](https://github.com/hashicorp/terraform/issues/5460)), ([#5538](https://github.com/hashicorp/terraform/issues/5538)), ([#5543](https://github.com/hashicorp/terraform/issues/5543)), ([#5553](https://github.com/hashicorp/terraform/issues/5553))
  * core: Includes upstream HCL fix to properly detect unbalanced braces and throw an error ([#5400](https://github.com/hashicorp/terraform/issues/5400))
  * provider/aws: Allow recovering from failed CloudWatch Event Target creation ([#5395](https://github.com/hashicorp/terraform/issues/5395))
  * provider/aws: Fix EC2 Classic SG Rule issue when referencing rules by name ([#5533](https://github.com/hashicorp/terraform/issues/5533))
  * provider/aws: Fix `aws_cloudformation_stack` update for `parameters` & `capabilities` if unmodified ([#5603](https://github.com/hashicorp/terraform/issues/5603))
  * provider/aws: Fix a bug where AWS Kinesis Stream includes closed shards in the shard_count ([#5401](https://github.com/hashicorp/terraform/issues/5401))
  * provider/aws: Fix a bug where ElasticSearch Domain tags were not being set correctly ([#5361](https://github.com/hashicorp/terraform/issues/5361))
  * provider/aws: Fix a bug where `aws_route` would show continual changes in the plan when not computed ([#5321](https://github.com/hashicorp/terraform/issues/5321))
  * provider/aws: Fix a bug where `publicly_assessible` wasn't being set to state in `aws_db_instance` ([#5535](https://github.com/hashicorp/terraform/issues/5535))
  * provider/aws: Fix a bug where listener protocol on `aws_elb` resources was case insensitive ([#5376](https://github.com/hashicorp/terraform/issues/5376))
  * provider/aws: Fix a bug which caused panics creating rules on security groups in EC2 Classic ([#5329](https://github.com/hashicorp/terraform/issues/5329))
  * provider/aws: Fix crash when `aws_lambda_function` VpcId is nil ([#5182](https://github.com/hashicorp/terraform/issues/5182))
  * provider/aws: Fix error with parsing JSON in `aws_s3_bucket` policy attribute ([#5474](https://github.com/hashicorp/terraform/issues/5474))
  * provider/aws: `aws_lambda_function` can be properly updated, either via `s3_object_version` or via `filename` & `source_code_hash` as described in docs ([#5239](https://github.com/hashicorp/terraform/issues/5239))
  * provider/google: Fix managed instance group preemptible instance creation ([#4834](https://github.com/hashicorp/terraform/issues/4834))
  * provider/openstack: Account for a 403 reply when os-tenant-networks is disabled ([#5432](https://github.com/hashicorp/terraform/issues/5432))
  * provider/openstack: Fix crashing during certain network updates in instances ([#5365](https://github.com/hashicorp/terraform/issues/5365))
  * provider/openstack: Fix create/delete statuses in load balancing resources ([#5557](https://github.com/hashicorp/terraform/issues/5557))
  * provider/openstack: Fix race condition between instance deletion and volume detachment ([#5359](https://github.com/hashicorp/terraform/issues/5359))
  * provider/template: Warn when `template` attribute specified as path ([#5563](https://github.com/hashicorp/terraform/issues/5563))

INTERNAL IMPROVEMENTS:

  * helper/schema: `MaxItems` attribute on schema lists and sets ([#5218](https://github.com/hashicorp/terraform/issues/5218))

## 0.6.12 (February 24, 2016)

BACKWARDS INCOMPATIBILITIES / NOTES:

  * The `publicly_accessible` attribute on `aws_redshift_cluster` resources now defaults to true

FEATURES:

  * **New command:** `validate` to perform syntax validation ([#3783](https://github.com/hashicorp/terraform/issues/3783))
  * **New provider:** `datadog` ([#5251](https://github.com/hashicorp/terraform/issues/5251))
  * **New interpolation function:** `md5` ([#5267](https://github.com/hashicorp/terraform/issues/5267))
  * **New interpolation function:** `signum` ([#4854](https://github.com/hashicorp/terraform/issues/4854))
  * **New resource:** `aws_cloudwatch_event_rule` ([#4986](https://github.com/hashicorp/terraform/issues/4986))
  * **New resource:** `aws_cloudwatch_event_target` ([#4986](https://github.com/hashicorp/terraform/issues/4986))
  * **New resource:** `aws_lambda_permission` ([#4826](https://github.com/hashicorp/terraform/issues/4826))
  * **New resource:** `azurerm_dns_a_record` ([#5013](https://github.com/hashicorp/terraform/issues/5013))
  * **New resource:** `azurerm_dns_aaaa_record` ([#5013](https://github.com/hashicorp/terraform/issues/5013))
  * **New resource:** `azurerm_dns_cname_record` ([#5013](https://github.com/hashicorp/terraform/issues/5013))
  * **New resource:** `azurerm_dns_mx_record` ([#5041](https://github.com/hashicorp/terraform/issues/5041))
  * **New resource:** `azurerm_dns_ns_record` ([#5041](https://github.com/hashicorp/terraform/issues/5041))
  * **New resource:** `azurerm_dns_srv_record` ([#5041](https://github.com/hashicorp/terraform/issues/5041))
  * **New resource:** `azurerm_dns_txt_record` ([#5041](https://github.com/hashicorp/terraform/issues/5041))
  * **New resource:** `azurerm_dns_zone` ([#4979](https://github.com/hashicorp/terraform/issues/4979))
  * **New resource:** `azurerm_search_service` ([#5203](https://github.com/hashicorp/terraform/issues/5203))
  * **New resource:** `azurerm_sql_database` ([#5003](https://github.com/hashicorp/terraform/issues/5003))
  * **New resource:** `azurerm_sql_firewall_rule` ([#5057](https://github.com/hashicorp/terraform/issues/5057))
  * **New resource:** `azurerm_sql_server` ([#4991](https://github.com/hashicorp/terraform/issues/4991))
  * **New resource:** `google_compute_subnetwork` ([#5130](https://github.com/hashicorp/terraform/issues/5130))

IMPROVEMENTS:

  * core: Backend names are now down cased during `init` in the same manner as `remote config` ([#5012](https://github.com/hashicorp/terraform/issues/5012))
  * core: Upgrade resource name validation warning to an error as planned ([#5272](https://github.com/hashicorp/terraform/issues/5272))
  * core: output "diffs didn't match" error details ([#5276](https://github.com/hashicorp/terraform/issues/5276))
  * provider/aws: Add `is_multi_region_trail` option to CloudTrail ([#4939](https://github.com/hashicorp/terraform/issues/4939))
  * provider/aws: Add support for HTTP(S) endpoints that auto confirm SNS subscription ([#4711](https://github.com/hashicorp/terraform/issues/4711))
  * provider/aws: Add support for Tags to CloudTrail ([#5135](https://github.com/hashicorp/terraform/issues/5135))
  * provider/aws: Add support for Tags to ElasticSearch ([#4973](https://github.com/hashicorp/terraform/issues/4973))
  * provider/aws: Add support for deployment configuration to `aws_ecs_service` ([#5220](https://github.com/hashicorp/terraform/issues/5220))
  * provider/aws: Add support for log validation + KMS encryption to `aws_cloudtrail` ([#5051](https://github.com/hashicorp/terraform/issues/5051))
  * provider/aws: Allow name-prefix and auto-generated names for IAM Server Cert ([#5178](https://github.com/hashicorp/terraform/issues/5178))
  * provider/aws: Expose additional VPN Connection attributes ([#5032](https://github.com/hashicorp/terraform/issues/5032))
  * provider/aws: Return an error if no matching route is found for an AWS Route ([#5155](https://github.com/hashicorp/terraform/issues/5155))
  * provider/aws: Support custom endpoints for AWS EC2 ELB and IAM ([#5114](https://github.com/hashicorp/terraform/issues/5114))
  * provider/aws: The `cluster_type` on `aws_redshift_cluster` resources is now computed ([#5238](https://github.com/hashicorp/terraform/issues/5238))
  * provider/aws: `aws_lambda_function` resources now support VPC configuration ([#5149](https://github.com/hashicorp/terraform/issues/5149))
  * provider/aws: Add support for Enhanced Monitoring to RDS Instances ([#4945](https://github.com/hashicorp/terraform/issues/4945))
  * provider/aws: Improve vpc cidr_block err message ([#5255](https://github.com/hashicorp/terraform/issues/5255))
  * provider/aws: Implement Retention Period for `aws_kinesis_stream` ([#5223](https://github.com/hashicorp/terraform/issues/5223))
  * provider/aws: Enable `stream_arm` output for DynamoDB Table when streams are enabled ([#5271](https://github.com/hashicorp/terraform/issues/5271))
  * provider/digitalocean: `digitalocean_record` resources now export a computed `fqdn` attribute ([#5071](https://github.com/hashicorp/terraform/issues/5071))
  * provider/google: Add assigned IP Address to CloudSQL Instance `google_sql_database_instance` ([#5245](https://github.com/hashicorp/terraform/issues/5245))
  * provider/openstack: Add support for Distributed Routers ([#4878](https://github.com/hashicorp/terraform/issues/4878))
  * provider/openstack: Add support for optional cacert_file parameter ([#5106](https://github.com/hashicorp/terraform/issues/5106))

BUG FIXES:

  * core: Fix bug detecting deeply nested module orphans ([#5022](https://github.com/hashicorp/terraform/issues/5022))
  * core: Fix bug where `ignore_changes` could produce "diffs didn't match during apply" errors ([#4965](https://github.com/hashicorp/terraform/issues/4965))
  * core: Fix race condition when handling tainted resource destroys ([#5026](https://github.com/hashicorp/terraform/issues/5026))
  * core: Improve handling of Provisioners in the graph, fixing "Provisioner already initialized" errors ([#4877](https://github.com/hashicorp/terraform/issues/4877))
  * core: Skip `create_before_destroy` processing during a `terraform destroy`, solving several issues preventing `destroy`
          from working properly with CBD resources ([#5096](https://github.com/hashicorp/terraform/issues/5096))
  * core: Error instead of panic on self var in wrong scope ([#5273](https://github.com/hashicorp/terraform/issues/5273))
  * provider/aws: Fix Copy of Tags to DB Instance when created from Snapshot ([#5197](https://github.com/hashicorp/terraform/issues/5197))
  * provider/aws: Fix DynamoDB Table Refresh to ensure deleted tables are removed from state ([#4943](https://github.com/hashicorp/terraform/issues/4943))
  * provider/aws: Fix ElasticSearch `domain_name` validation ([#4973](https://github.com/hashicorp/terraform/issues/4973))
  * provider/aws: Fix issue applying security group changes in EC2 Classic RDS for aws_db_instance ([#4969](https://github.com/hashicorp/terraform/issues/4969))
  * provider/aws: Fix reading auto scaling group availability zones ([#5044](https://github.com/hashicorp/terraform/issues/5044))
  * provider/aws: Fix reading auto scaling group load balancers ([#5045](https://github.com/hashicorp/terraform/issues/5045))
  * provider/aws: Fix `aws_redshift_cluster` to allow `publicly_accessible` to be false ([#5262](https://github.com/hashicorp/terraform/issues/5262))
  * provider/aws: Wait longer for internet gateways to detach ([#5120](https://github.com/hashicorp/terraform/issues/5120))
  * provider/aws: Fix issue reading auto scaling group termination policies ([#5101](https://github.com/hashicorp/terraform/issues/5101))
  * provider/cloudflare: `ttl` no longer shows a change on each plan on `cloudflare_record` resources ([#5042](https://github.com/hashicorp/terraform/issues/5042))
  * provider/docker: Fix the default docker_host value ([#5088](https://github.com/hashicorp/terraform/issues/5088))
  * provider/google: Fix backend service max_utilization attribute ([#5075](https://github.com/hashicorp/terraform/issues/5075))
  * provider/google: Fix reading of `google_compute_vpn_gateway` without an explicit ([#5125](https://github.com/hashicorp/terraform/issues/5125))
  * provider/google: Fix crash when setting `ack_deadline_seconds` on `google_pubsub_subscription` ([#5110](https://github.com/hashicorp/terraform/issues/5110))
  * provider/openstack: Fix crash when `access_network` was not defined in instances ([#4966](https://github.com/hashicorp/terraform/issues/4966))
  * provider/powerdns: Fix refresh of `powerdns_record` no longer fails if the record name contains a `-` ([#5228](https://github.com/hashicorp/terraform/issues/5228))
  * provider/vcd: Wait for DHCP assignment when creating `vcd_vapp` resources with no static IP assignment ([#5195](https://github.com/hashicorp/terraform/issues/5195))

## 0.6.11 (February 1, 2016)

BACKWARDS INCOMPATIBILITIES / NOTES:

  * The `max_size`, `min_size` and `desired_capacity` attributes on `aws_autoscaling_schedule` resources now default to 0

FEATURES:

  * **New provider: `powerdns` - PowerDNS REST API** ([#4885](https://github.com/hashicorp/terraform/issues/4885))
  * **New builtin function:** `trimspace` for trimming whitespaces ([#4910](https://github.com/hashicorp/terraform/issues/4910))
  * **New builtin function:** `base64sha256` for base64 encoding raw sha256 sum of a given string ([#4899](https://github.com/hashicorp/terraform/issues/4899))
  * **New resource:** `openstack_lb_member_v1` ([#4359](https://github.com/hashicorp/terraform/issues/4359))

IMPROVEMENTS:

  * provider/template: Remove unnecessary mime-type validation from `template_cloudinit_config` resources ([#4873](https://github.com/hashicorp/terraform/issues/4873))
  * provider/template: Correct spelling of "Boundary" in the part separator of rendered `template_cloudinit_config` resources ([#4873](https://github.com/hashicorp/terraform/issues/4873))
  * provider/aws: Provide a better message if no AWS creds are found ([#4869](https://github.com/hashicorp/terraform/issues/4869))
  * provider/openstack: Ability to specify per-network Floating IPs ([#4812](https://github.com/hashicorp/terraform/issues/4812))

BUG FIXES:

  * provider/aws: `aws_autoscale_schedule` 0 values ([#4693](https://github.com/hashicorp/terraform/issues/4693))
  * provider/aws: Fix regression with VPCs and ClassicLink for regions that do not support it ([#4879](https://github.com/hashicorp/terraform/issues/4879))
  * provider/aws: Change VPC ClassicLink to be computed ([#4933](https://github.com/hashicorp/terraform/issues/4933))
  * provider/aws: Fix SNS Topic Refresh to ensure deleted topics are removed from state ([#4891](https://github.com/hashicorp/terraform/issues/4891))
  * provider/aws: Refactor Route53 record to fix regression in deleting records created in previous versions of Terraform ([#4892](https://github.com/hashicorp/terraform/issues/4892))
  * provider/azurerm: Fix panic if no creds supplied ([#4902](https://github.com/hashicorp/terraform/issues/4902))
  * provider/openstack: Changing the port resource to mark the ip_address as optional ([#4850](https://github.com/hashicorp/terraform/issues/4850))
  * provider/docker: Catch potential custom network errors in docker ([#4918](https://github.com/hashicorp/terraform/issues/4918))



## 0.6.10 (January 27, 2016)

BACKWARDS INCOMPATIBILITIES / NOTES:

  * The `-module-depth` flag available on `plan`, `apply`, `show`, and `graph` now defaults to `-1`, causing
    resources within modules to be expanded in command output. This is only a cosmetic change; it does not affect
    any behavior.
  * This release includes a bugfix for `$${}` interpolation escaping. These strings are now properly converted to `${}`
    during interpolation. This may cause diffs on existing configurations in certain cases.
  * Users of `consul_keys` should note that the `value` sub-attribute of `key` will no longer be updated with the remote value of the key. It should be only used to _set_ a key in Consul K/V. To reference key values, use the `var` attribute.
  * The 0.6.9 release contained a regression in `aws_autoscaling_group` capacity waiting behavior for configs where `min_elb_capacity != desired_capacity` or `min_size != desired_capacity`. This release remedies that regression by un-deprecating `min_elb_capacity` and restoring the prior behavior.
  * Users of `aws_security_group` may notice new diffs in initial plans with 0.6.10 due to a bugfix that fixes drift detection on nested security group rules. These new diffs should reflect the actual state of the resources, which Terraform previously was unable to see.


FEATURES:

  * **New resource: `aws_lambda_alias`** ([#4664](https://github.com/hashicorp/terraform/issues/4664))
  * **New resource: `aws_redshift_cluster`** ([#3862](https://github.com/hashicorp/terraform/issues/3862))
  * **New resource: `aws_redshift_parameter_group`** ([#3862](https://github.com/hashicorp/terraform/issues/3862))
  * **New resource: `aws_redshift_security_group`** ([#3862](https://github.com/hashicorp/terraform/issues/3862))
  * **New resource: `aws_redshift_subnet_group`** ([#3862](https://github.com/hashicorp/terraform/issues/3862))
  * **New resource: `azurerm_cdn_endpoint`** ([#4759](https://github.com/hashicorp/terraform/issues/4759))
  * **New resource: `azurerm_cdn_profile`** ([#4740](https://github.com/hashicorp/terraform/issues/4740))
  * **New resource: `azurerm_network_interface`** ([#4598](https://github.com/hashicorp/terraform/issues/4598))
  * **New resource: `azurerm_network_security_rule`** ([#4586](https://github.com/hashicorp/terraform/issues/4586))
  * **New resource: `azurerm_route_table`** ([#4602](https://github.com/hashicorp/terraform/issues/4602))
  * **New resource: `azurerm_route`** ([#4604](https://github.com/hashicorp/terraform/issues/4604))
  * **New resource: `azurerm_storage_account`** ([#4698](https://github.com/hashicorp/terraform/issues/4698))
  * **New resource: `azurerm_storage_blob`** ([#4862](https://github.com/hashicorp/terraform/issues/4862))
  * **New resource: `azurerm_storage_container`** ([#4862](https://github.com/hashicorp/terraform/issues/4862))
  * **New resource: `azurerm_storage_queue`** ([#4862](https://github.com/hashicorp/terraform/issues/4862))
  * **New resource: `azurerm_subnet`** ([#4595](https://github.com/hashicorp/terraform/issues/4595))
  * **New resource: `docker_network`** ([#4483](https://github.com/hashicorp/terraform/issues/4483))
  * **New resource: `docker_volume`** ([#4483](https://github.com/hashicorp/terraform/issues/4483))
  * **New resource: `google_sql_user`** ([#4669](https://github.com/hashicorp/terraform/issues/4669))

IMPROVEMENTS:

  * core: Add `sha256()` interpolation function ([#4704](https://github.com/hashicorp/terraform/issues/4704))
  * core: Validate lifecycle keys to show helpful error messages whe they are mistypes ([#4745](https://github.com/hashicorp/terraform/issues/4745))
  * core: Default `module-depth` parameter to `-1`, which expands resources within modules in command output ([#4763](https://github.com/hashicorp/terraform/issues/4763))
  * core: Variable types may now be specified explicitly using the `type` argument ([#4795](https://github.com/hashicorp/terraform/issues/4795))
  * provider/aws: Add new parameters `az_mode` and `availability_zone(s)` in ElastiCache ([#4631](https://github.com/hashicorp/terraform/issues/4631))
  * provider/aws: Allow ap-northeast-2 (Seoul) as valid region ([#4637](https://github.com/hashicorp/terraform/issues/4637))
  * provider/aws: Limit SNS Topic Subscription protocols ([#4639](https://github.com/hashicorp/terraform/issues/4639))
  * provider/aws: Add support for configuring logging on `aws_s3_bucket` resources ([#4482](https://github.com/hashicorp/terraform/issues/4482))
  * provider/aws: Add AWS Classiclink for AWS VPC resource ([#3994](https://github.com/hashicorp/terraform/issues/3994))
  * provider/aws: Supporting New AWS Route53 HealthCheck additions ([#4564](https://github.com/hashicorp/terraform/issues/4564))
  * provider/aws: Store instance state ([#3261](https://github.com/hashicorp/terraform/issues/3261))
  * provider/aws: Add support for updating ELB availability zones and subnets ([#4597](https://github.com/hashicorp/terraform/issues/4597))
  * provider/aws: Enable specifying aws s3 redirect protocol ([#4098](https://github.com/hashicorp/terraform/issues/4098))
  * provider/aws: Added support for `encrypted` on `ebs_block_devices` in Launch Configurations ([#4481](https://github.com/hashicorp/terraform/issues/4481))
  * provider/aws: Retry Listener Creation for ELBs ([#4825](https://github.com/hashicorp/terraform/issues/4825))
  * provider/aws: Add support for creating Managed Microsoft Active Directory
    and Directory Connectors ([#4388](https://github.com/hashicorp/terraform/issues/4388))
  * provider/aws: Mark some `aws_db_instance` fields as optional ([#3138](https://github.com/hashicorp/terraform/issues/3138))
  * provider/digitalocean: Add support for reassigning `digitalocean_floating_ip` resources ([#4476](https://github.com/hashicorp/terraform/issues/4476))
  * provider/dme: Add support for Global Traffic Director locations on `dme_record` resources ([#4305](https://github.com/hashicorp/terraform/issues/4305))
  * provider/docker: Add support for adding host entries on `docker_container` resources ([#3463](https://github.com/hashicorp/terraform/issues/3463))
  * provider/docker: Add support for mounting named volumes on `docker_container` resources ([#4480](https://github.com/hashicorp/terraform/issues/4480))
  * provider/google: Add content field to bucket object ([#3893](https://github.com/hashicorp/terraform/issues/3893))
  * provider/google: Add support for  `named_port` blocks on `google_compute_instance_group_manager` resources ([#4605](https://github.com/hashicorp/terraform/issues/4605))
  * provider/openstack: Add "personality" support to instance resource ([#4623](https://github.com/hashicorp/terraform/issues/4623))
  * provider/packet: Handle external state changes for Packet resources gracefully ([#4676](https://github.com/hashicorp/terraform/issues/4676))
  * provider/tls: `tls_private_key` now exports attributes with public key in both PEM and OpenSSH format ([#4606](https://github.com/hashicorp/terraform/issues/4606))
  * provider/vdc: Add `allow_unverified_ssl` for connections to vCloud API ([#4811](https://github.com/hashicorp/terraform/issues/4811))
  * state/remote: Allow KMS Key Encryption to be used with S3 backend ([#2903](https://github.com/hashicorp/terraform/issues/2903))

BUG FIXES:

  * core: Fix handling of literals with escaped interpolations `$${var}` ([#4747](https://github.com/hashicorp/terraform/issues/4747))
  * core: Fix diff mismatch when RequiresNew field and list both change ([#4749](https://github.com/hashicorp/terraform/issues/4749))
  * core: Respect module target path argument on `terraform init` ([#4753](https://github.com/hashicorp/terraform/issues/4753))
  * core: Write planfile even on empty plans ([#4766](https://github.com/hashicorp/terraform/issues/4766))
  * core: Add validation error when output is missing value field ([#4762](https://github.com/hashicorp/terraform/issues/4762))
  * core: Fix improper handling of orphan resources when targeting ([#4574](https://github.com/hashicorp/terraform/issues/4574))
  * core: Properly handle references to computed set attributes ([#4840](https://github.com/hashicorp/terraform/issues/4840))
  * config: Detect a specific JSON edge case and show a helpful workaround ([#4746](https://github.com/hashicorp/terraform/issues/4746))
  * provider/openstack: Ensure valid Security Group Rule attribute combination ([#4466](https://github.com/hashicorp/terraform/issues/4466))
  * provider/openstack: Don't put fixed_ip in port creation request if not defined ([#4617](https://github.com/hashicorp/terraform/issues/4617))
  * provider/google: Clarify SQL Database Instance recent name restriction ([#4577](https://github.com/hashicorp/terraform/issues/4577))
  * provider/google: Split Instance network interface into two fields ([#4265](https://github.com/hashicorp/terraform/issues/4265))
  * provider/aws: Error with empty list item on security group ([#4140](https://github.com/hashicorp/terraform/issues/4140))
  * provider/aws: Fix issue with detecting drift in AWS Security Groups rules ([#4779](https://github.com/hashicorp/terraform/issues/4779))
  * provider/aws: Trap Instance error from mismatched SG IDs and Names ([#4240](https://github.com/hashicorp/terraform/issues/4240))
  * provider/aws: EBS optimised to force new resource in AWS Instance ([#4627](https://github.com/hashicorp/terraform/issues/4627))
  * provider/aws: Wait for NACL rule to be visible ([#4734](https://github.com/hashicorp/terraform/issues/4734))
  * provider/aws: `default_result` on `aws_autoscaling_lifecycle_hook` resources is now computed ([#4695](https://github.com/hashicorp/terraform/issues/4695))
  * provider/aws: fix ASG capacity waiting regression by un-deprecating `min_elb_capacity` ([#4864](https://github.com/hashicorp/terraform/issues/4864))
  * provider/consul: fix several bugs surrounding update behavior ([#4787](https://github.com/hashicorp/terraform/issues/4787))
  * provider/mailgun: Handle the fact that the domain destroy API is eventually consistent ([#4777](https://github.com/hashicorp/terraform/issues/4777))
  * provider/template: Fix race causing sporadic crashes in template_file with count > 1 ([#4694](https://github.com/hashicorp/terraform/issues/4694))
  * provider/template: Add support for updating `template_cloudinit_config` resources ([#4757](https://github.com/hashicorp/terraform/issues/4757))
  * provisioner/chef: Add ENV['no_proxy'] to chef provisioner if no_proxy is detected ([#4661](https://github.com/hashicorp/terraform/issues/4661))

## 0.6.9 (January 8, 2016)

FEATURES:

  * **New provider: `vcd` - VMware vCloud Director** ([#3785](https://github.com/hashicorp/terraform/issues/3785))
  * **New provider: `postgresql` - Create PostgreSQL databases and roles** ([#3653](https://github.com/hashicorp/terraform/issues/3653))
  * **New provider: `chef` - Create chef environments, roles, etc** ([#3084](https://github.com/hashicorp/terraform/issues/3084))
  * **New provider: `azurerm` - Preliminary support for Azure Resource Manager** ([#4226](https://github.com/hashicorp/terraform/issues/4226))
  * **New provider: `mysql` - Create MySQL databases** ([#3122](https://github.com/hashicorp/terraform/issues/3122))
  * **New resource: `aws_autoscaling_schedule`** ([#4256](https://github.com/hashicorp/terraform/issues/4256))
  * **New resource: `aws_nat_gateway`** ([#4381](https://github.com/hashicorp/terraform/issues/4381))
  * **New resource: `aws_network_acl_rule`** ([#4286](https://github.com/hashicorp/terraform/issues/4286))
  * **New resources: `aws_ecr_repository` and `aws_ecr_repository_policy`** ([#4415](https://github.com/hashicorp/terraform/issues/4415))
  * **New resource: `google_pubsub_topic`** ([#3671](https://github.com/hashicorp/terraform/issues/3671))
  * **New resource: `google_pubsub_subscription`** ([#3671](https://github.com/hashicorp/terraform/issues/3671))
  * **New resource: `template_cloudinit_config`** ([#4095](https://github.com/hashicorp/terraform/issues/4095))
  * **New resource: `tls_locally_signed_cert`** ([#3930](https://github.com/hashicorp/terraform/issues/3930))
  * **New remote state backend: `artifactory`** ([#3684](https://github.com/hashicorp/terraform/issues/3684))

IMPROVEMENTS:

  * core: Change set internals for performance improvements ([#3992](https://github.com/hashicorp/terraform/issues/3992))
  * core: Support HTTP basic auth in consul remote state ([#4166](https://github.com/hashicorp/terraform/issues/4166))
  * core: Improve error message on resource arity mismatch ([#4244](https://github.com/hashicorp/terraform/issues/4244))
  * core: Add support for unary operators + and - to the interpolation syntax ([#3621](https://github.com/hashicorp/terraform/issues/3621))
  * core: Add SSH agent support for Windows ([#4323](https://github.com/hashicorp/terraform/issues/4323))
  * core: Add `sha1()` interpolation function ([#4450](https://github.com/hashicorp/terraform/issues/4450))
  * provider/aws: Add `placement_group` as an option for `aws_autoscaling_group` ([#3704](https://github.com/hashicorp/terraform/issues/3704))
  * provider/aws: Add support for DynamoDB Table StreamSpecifications ([#4208](https://github.com/hashicorp/terraform/issues/4208))
  * provider/aws: Add `name_prefix` to Security Groups ([#4167](https://github.com/hashicorp/terraform/issues/4167))
  * provider/aws: Add support for removing nodes to `aws_elasticache_cluster` ([#3809](https://github.com/hashicorp/terraform/issues/3809))
  * provider/aws: Add support for `skip_final_snapshot` to `aws_db_instance` ([#3853](https://github.com/hashicorp/terraform/issues/3853))
  * provider/aws: Adding support for Tags to DB SecurityGroup ([#4260](https://github.com/hashicorp/terraform/issues/4260))
  * provider/aws: Adding Tag support for DB Param Groups ([#4259](https://github.com/hashicorp/terraform/issues/4259))
  * provider/aws: Fix issue with updated route ids for VPC Endpoints ([#4264](https://github.com/hashicorp/terraform/issues/4264))
  * provider/aws: Added measure_latency option to Route 53 Health Check resource ([#3688](https://github.com/hashicorp/terraform/issues/3688))
  * provider/aws: Validate IOPs for EBS Volumes ([#4146](https://github.com/hashicorp/terraform/issues/4146))
  * provider/aws: DB Subnet group arn output ([#4261](https://github.com/hashicorp/terraform/issues/4261))
  * provider/aws: Get full Kinesis streams view with pagination ([#4368](https://github.com/hashicorp/terraform/issues/4368))
  * provider/aws: Allow changing private IPs for ENIs ([#4307](https://github.com/hashicorp/terraform/issues/4307))
  * provider/aws: Retry MalformedPolicy errors due to newly created principals in S3 Buckets ([#4315](https://github.com/hashicorp/terraform/issues/4315))
  * provider/aws: Validate `name` on `db_subnet_group` against AWS requirements ([#4340](https://github.com/hashicorp/terraform/issues/4340))
  * provider/aws: wait for ASG capacity on update ([#3947](https://github.com/hashicorp/terraform/issues/3947))
  * provider/aws: Add validation for ECR repository name ([#4431](https://github.com/hashicorp/terraform/issues/4431))
  * provider/cloudstack: performance improvements ([#4150](https://github.com/hashicorp/terraform/issues/4150))
  * provider/docker: Add support for setting the entry point on `docker_container` resources ([#3761](https://github.com/hashicorp/terraform/issues/3761))
  * provider/docker: Add support for setting the restart policy on `docker_container` resources ([#3761](https://github.com/hashicorp/terraform/issues/3761))
  * provider/docker: Add support for setting memory, swap and CPU shares on `docker_container` resources ([#3761](https://github.com/hashicorp/terraform/issues/3761))
  * provider/docker: Add support for setting labels on `docker_container` resources ([#3761](https://github.com/hashicorp/terraform/issues/3761))
  * provider/docker: Add support for setting log driver and options on `docker_container` resources ([#3761](https://github.com/hashicorp/terraform/issues/3761))
  * provider/docker: Add support for settings network mode on `docker_container` resources ([#4475](https://github.com/hashicorp/terraform/issues/4475))
  * provider/heroku: Improve handling of Applications within an Organization ([#4495](https://github.com/hashicorp/terraform/issues/4495))
  * provider/vsphere: Add support for custom vm params on `vsphere_virtual_machine` ([#3867](https://github.com/hashicorp/terraform/issues/3867))
  * provider/vsphere: Rename vcenter_server config parameter to something clearer ([#3718](https://github.com/hashicorp/terraform/issues/3718))
  * provider/vsphere: Make allow_unverified_ssl a configuable on the provider ([#3933](https://github.com/hashicorp/terraform/issues/3933))
  * provider/vsphere: Add folder handling for folder-qualified vm names ([#3939](https://github.com/hashicorp/terraform/issues/3939))
  * provider/vsphere: Change ip_address parameter for ipv6 support ([#4035](https://github.com/hashicorp/terraform/issues/4035))
  * provider/openstack: Increase instance timeout from 10 to 30 minutes ([#4223](https://github.com/hashicorp/terraform/issues/4223))
  * provider/google: Add `restart_policy` attribute to `google_managed_instance_group` ([#3892](https://github.com/hashicorp/terraform/issues/3892))

BUG FIXES:

  * core: skip provider input for deprecated fields ([#4193](https://github.com/hashicorp/terraform/issues/4193))
  * core: Fix issue which could cause fields that become empty to retain old values in the state ([#3257](https://github.com/hashicorp/terraform/issues/3257))
  * provider/docker: Fix an issue running with Docker Swarm by looking up containers by ID instead of name ([#4148](https://github.com/hashicorp/terraform/issues/4148))
  * provider/openstack: Better handling of load balancing resource state changes ([#3926](https://github.com/hashicorp/terraform/issues/3926))
  * provider/aws: Treat `INACTIVE` ECS cluster as deleted ([#4364](https://github.com/hashicorp/terraform/issues/4364))
  * provider/aws: Skip `source_security_group_id` determination logic for Classic ELBs ([#4075](https://github.com/hashicorp/terraform/issues/4075))
  * provider/aws: Fix issue destroy Route 53 zone/record if it no longer exists ([#4198](https://github.com/hashicorp/terraform/issues/4198))
  * provider/aws: Fix issue force destroying a versioned S3 bucket ([#4168](https://github.com/hashicorp/terraform/issues/4168))
  * provider/aws: Update DB Replica to honor storage type ([#4155](https://github.com/hashicorp/terraform/issues/4155))
  * provider/aws: Fix issue creating AWS RDS replicas across regions ([#4215](https://github.com/hashicorp/terraform/issues/4215))
  * provider/aws: Fix issue with Route53 and zero weighted records ([#4427](https://github.com/hashicorp/terraform/issues/4427))
  * provider/aws: Fix issue with iam_profile in aws_instance when a path is specified ([#3663](https://github.com/hashicorp/terraform/issues/3663))
  * provider/aws: Refactor AWS Authentication chain to fix issue with authentication and IAM ([#4254](https://github.com/hashicorp/terraform/issues/4254))
  * provider/aws: Fix issue with finding S3 Hosted Zone ID for eu-central-1 region ([#4236](https://github.com/hashicorp/terraform/issues/4236))
  * provider/aws: Fix missing AMI issue with Launch Configurations ([#4242](https://github.com/hashicorp/terraform/issues/4242))
  * provider/aws: Opsworks stack SSH key is write-only ([#4241](https://github.com/hashicorp/terraform/issues/4241))
  * provider/aws: Update VPC Endpoint to correctly set route table ids ([#4392](https://github.com/hashicorp/terraform/issues/4392))
  * provider/aws: Fix issue with ElasticSearch Domain `access_policies` always appear changed ([#4245](https://github.com/hashicorp/terraform/issues/4245))
  * provider/aws: Fix issue with nil parameter group value causing panic in `aws_db_parameter_group` ([#4318](https://github.com/hashicorp/terraform/issues/4318))
  * provider/aws: Fix issue with Elastic IPs not recognizing when they have been unassigned manually ([#4387](https://github.com/hashicorp/terraform/issues/4387))
  * provider/aws: Use body or URL for all CloudFormation stack updates ([#4370](https://github.com/hashicorp/terraform/issues/4370))
  * provider/aws: Fix template_url/template_body conflict ([#4540](https://github.com/hashicorp/terraform/issues/4540))
  * provider/aws: Fix bug w/ changing ECS svc/ELB association ([#4366](https://github.com/hashicorp/terraform/issues/4366))
  * provider/aws: Fix RDS unexpected state config ([#4490](https://github.com/hashicorp/terraform/issues/4490))
  * provider/digitalocean: Fix issue where a floating IP attached to a missing droplet causes a panic ([#4214](https://github.com/hashicorp/terraform/issues/4214))
  * provider/google: Fix project metadata sshKeys from showing up and causing unnecessary diffs ([#4512](https://github.com/hashicorp/terraform/issues/4512))
  * provider/heroku: Retry drain create until log channel is assigned ([#4823](https://github.com/hashicorp/terraform/issues/4823))
  * provider/openstack: Handle volumes in "deleting" state ([#4204](https://github.com/hashicorp/terraform/issues/4204))
  * provider/rundeck: Tolerate Rundeck server not returning project name when reading a job ([#4301](https://github.com/hashicorp/terraform/issues/4301))
  * provider/vsphere: Create and attach additional disks before bootup ([#4196](https://github.com/hashicorp/terraform/issues/4196))
  * provider/openstack: Convert block_device from a Set to a List ([#4288](https://github.com/hashicorp/terraform/issues/4288))
  * provider/google: Terraform identifies deleted resources and handles them appropriately on Read ([#3913](https://github.com/hashicorp/terraform/issues/3913))

## 0.6.8 (December 2, 2015)

FEATURES:

  * **New provider: `statuscake`** ([#3340](https://github.com/hashicorp/terraform/issues/3340))
  * **New resource: `digitalocean_floating_ip`** ([#3748](https://github.com/hashicorp/terraform/issues/3748))
  * **New resource: `aws_lambda_event_source_mapping`** ([#4093](https://github.com/hashicorp/terraform/issues/4093))

IMPROVEMENTS:

  * provider/cloudstack: Reduce the number of network calls required for common operations ([#4051](https://github.com/hashicorp/terraform/issues/4051))
  * provider/aws: Make `publically_accessible` on an `aws_db_instance` update existing instances instead of forcing new ones ([#3895](https://github.com/hashicorp/terraform/issues/3895))
  * provider/aws: Allow `block_duration_minutes` to be set for spot instance requests ([#4071](https://github.com/hashicorp/terraform/issues/4071))
  * provider/aws: Make setting `acl` on S3 buckets update existing buckets instead of forcing new ones ([#4080](https://github.com/hashicorp/terraform/issues/4080))
  * provider/aws: Make updates to `assume_role_policy` modify existing IAM roles instead of forcing new ones ([#4107](https://github.com/hashicorp/terraform/issues/4107))

BUG FIXES:

  * core: Fix a bug which prevented HEREDOC syntax being used in lists ([#4078](https://github.com/hashicorp/terraform/issues/4078))
  * core: Fix a bug which prevented HEREDOC syntax where the anchor ends in a number ([#4128](https://github.com/hashicorp/terraform/issues/4128))
  * core: Fix a bug which prevented HEREDOC syntax being used with Windows line endings ([#4069](https://github.com/hashicorp/terraform/issues/4069))
  * provider/aws: Fix a bug which could result in a panic when reading EC2 metadata ([#4024](https://github.com/hashicorp/terraform/issues/4024))
  * provider/aws: Fix issue recreating security group rule if it has been destroyed ([#4050](https://github.com/hashicorp/terraform/issues/4050))
  * provider/aws: Fix issue with some attributes in Spot Instance Requests returning as nil ([#4132](https://github.com/hashicorp/terraform/issues/4132))
  * provider/aws: Fix issue where SPF records in Route 53 could show differences with no modification to the configuration ([#4108](https://github.com/hashicorp/terraform/issues/4108))
  * provisioner/chef: Fix issue with path separators breaking the Chef provisioner on Windows ([#4041](https://github.com/hashicorp/terraform/issues/4041))

## 0.6.7 (November 23, 2015)

FEATURES:

  * **New provider: `tls`** - A utility provider for generating TLS keys/self-signed certificates for development and testing ([#2778](https://github.com/hashicorp/terraform/issues/2778))
  * **New provider: `dyn`** - Manage DNS records on Dyn
  * **New resource: `aws_cloudformation_stack`** ([#2636](https://github.com/hashicorp/terraform/issues/2636))
  * **New resource: `aws_cloudtrail`** ([#3094](https://github.com/hashicorp/terraform/issues/3094)), ([#4010](https://github.com/hashicorp/terraform/issues/4010))
  * **New resource: `aws_route`** ([#3548](https://github.com/hashicorp/terraform/issues/3548))
  * **New resource: `aws_codecommit_repository`** ([#3274](https://github.com/hashicorp/terraform/issues/3274))
  * **New resource: `aws_kinesis_firehose_delivery_stream`** ([#3833](https://github.com/hashicorp/terraform/issues/3833))
  * **New resource: `google_sql_database` and `google_sql_database_instance`** ([#3617](https://github.com/hashicorp/terraform/issues/3617))
  * **New resource: `google_compute_global_address`** ([#3701](https://github.com/hashicorp/terraform/issues/3701))
  * **New resource: `google_compute_https_health_check`** ([#3883](https://github.com/hashicorp/terraform/issues/3883))
  * **New resource: `google_compute_ssl_certificate`** ([#3723](https://github.com/hashicorp/terraform/issues/3723))
  * **New resource: `google_compute_url_map`** ([#3722](https://github.com/hashicorp/terraform/issues/3722))
  * **New resource: `google_compute_target_http_proxy`** ([#3727](https://github.com/hashicorp/terraform/issues/3727))
  * **New resource: `google_compute_target_https_proxy`** ([#3728](https://github.com/hashicorp/terraform/issues/3728))
  * **New resource: `google_compute_global_forwarding_rule`** ([#3702](https://github.com/hashicorp/terraform/issues/3702))
  * **New resource: `openstack_networking_port_v2`** ([#3731](https://github.com/hashicorp/terraform/issues/3731))
  * New interpolation function: `coalesce` ([#3814](https://github.com/hashicorp/terraform/issues/3814))

IMPROVEMENTS:

  * core: Improve message to list only resources which will be destroyed when using `--target` ([#3859](https://github.com/hashicorp/terraform/issues/3859))
  * connection/ssh: Accept `private_key` contents instead of paths ([#3846](https://github.com/hashicorp/terraform/issues/3846))
  * provider/google: `preemptible` option for instance_template ([#3667](https://github.com/hashicorp/terraform/issues/3667))
  * provider/google: Accurate Terraform Version ([#3554](https://github.com/hashicorp/terraform/issues/3554))
  * provider/google: Simplified auth (DefaultClient support) ([#3553](https://github.com/hashicorp/terraform/issues/3553))
  * provider/google: `automatic_restart`, `preemptible`, `on_host_maintenance` options ([#3643](https://github.com/hashicorp/terraform/issues/3643))
  * provider/google: Read credentials as contents instead of path ([#3901](https://github.com/hashicorp/terraform/issues/3901))
  * null_resource: Enhance and document ([#3244](https://github.com/hashicorp/terraform/issues/3244), [#3659](https://github.com/hashicorp/terraform/issues/3659))
  * provider/aws: Add CORS settings to S3 bucket ([#3387](https://github.com/hashicorp/terraform/issues/3387))
  * provider/aws: Add notification topic ARN for ElastiCache clusters ([#3674](https://github.com/hashicorp/terraform/issues/3674))
  * provider/aws: Add `kinesis_endpoint` for configuring Kinesis ([#3255](https://github.com/hashicorp/terraform/issues/3255))
  * provider/aws: Add a computed ARN for S3 Buckets ([#3685](https://github.com/hashicorp/terraform/issues/3685))
  * provider/aws: Add S3 support for Lambda Function resource ([#3794](https://github.com/hashicorp/terraform/issues/3794))
  * provider/aws: Add `name_prefix` option to launch configurations ([#3802](https://github.com/hashicorp/terraform/issues/3802))
  * provider/aws: Add support for group name and path changes with IAM group update function ([#3237](https://github.com/hashicorp/terraform/issues/3237))
  * provider/aws: Provide `source_security_group_id` for ELBs inside a VPC ([#3780](https://github.com/hashicorp/terraform/issues/3780))
  * provider/aws: Add snapshot window and retention limits for ElastiCache (Redis) ([#3707](https://github.com/hashicorp/terraform/issues/3707))
  * provider/aws: Add username updates for `aws_iam_user` ([#3227](https://github.com/hashicorp/terraform/issues/3227))
  * provider/aws: Add AutoMinorVersionUpgrade to RDS Instances ([#3677](https://github.com/hashicorp/terraform/issues/3677))
  * provider/aws: Add `access_logs` to ELB resource ([#3756](https://github.com/hashicorp/terraform/issues/3756))
  * provider/aws: Add a retry function to rescue an error in creating Autoscaling Lifecycle Hooks ([#3694](https://github.com/hashicorp/terraform/issues/3694))
  * provider/aws: `engine_version` is now optional for DB Instance ([#3744](https://github.com/hashicorp/terraform/issues/3744))
  * provider/aws: Add configuration to enable copying RDS tags to final snapshot ([#3529](https://github.com/hashicorp/terraform/issues/3529))
  * provider/aws: RDS Cluster additions (`backup_retention_period`, `preferred_backup_window`, `preferred_maintenance_window`) ([#3757](https://github.com/hashicorp/terraform/issues/3757))
  * provider/aws: Document and validate ELB `ssl_certificate_id` and protocol requirements ([#3887](https://github.com/hashicorp/terraform/issues/3887))
  * provider/azure: Read `publish_settings` as contents instead of path ([#3899](https://github.com/hashicorp/terraform/issues/3899))
  * provider/openstack: Use IPv4 as the default IP version for subnets ([#3091](https://github.com/hashicorp/terraform/issues/3091))
  * provider/aws: Apply security group after restoring `db_instance` from snapshot ([#3513](https://github.com/hashicorp/terraform/issues/3513))
  * provider/aws: Make the AutoScalingGroup `name` optional ([#3710](https://github.com/hashicorp/terraform/issues/3710))
  * provider/openstack: Add "delete on termination" boot-from-volume option ([#3232](https://github.com/hashicorp/terraform/issues/3232))
  * provider/digitalocean: Make `user_data` force a new droplet ([#3740](https://github.com/hashicorp/terraform/issues/3740))
  * provider/vsphere: Do not add network interfaces by default ([#3652](https://github.com/hashicorp/terraform/issues/3652))
  * provider/openstack: Configure Fixed IPs through ports ([#3772](https://github.com/hashicorp/terraform/issues/3772))
  * provider/openstack: Specify a port ID on a Router Interface ([#3903](https://github.com/hashicorp/terraform/issues/3903))
  * provider/openstack: Make LBaaS Virtual IP computed ([#3927](https://github.com/hashicorp/terraform/issues/3927))

BUG FIXES:

  * `terraform remote config`: update `--help` output ([#3632](https://github.com/hashicorp/terraform/issues/3632))
  * core: Modules on Git branches now update properly ([#1568](https://github.com/hashicorp/terraform/issues/1568))
  * core: Fix issue preventing input prompts for unset variables during plan ([#3843](https://github.com/hashicorp/terraform/issues/3843))
  * core: Fix issue preventing input prompts for unset variables during refresh ([#4017](https://github.com/hashicorp/terraform/issues/4017))
  * core: Orphan resources can now be targets ([#3912](https://github.com/hashicorp/terraform/issues/3912))
  * helper/schema: Skip StateFunc when value is nil ([#4002](https://github.com/hashicorp/terraform/issues/4002))
  * provider/google: Timeout when deleting large `instance_group_manager` ([#3591](https://github.com/hashicorp/terraform/issues/3591))
  * provider/aws: Fix issue with order of Termination Policies in AutoScaling Groups.
      This will introduce plans on upgrade to this version, in order to correct the ordering ([#2890](https://github.com/hashicorp/terraform/issues/2890))
  * provider/aws: Allow cluster name, not only ARN for `aws_ecs_service` ([#3668](https://github.com/hashicorp/terraform/issues/3668))
  * provider/aws: Fix a bug where a non-lower-cased `maintenance_window` can cause unnecessary planned changes ([#4020](https://github.com/hashicorp/terraform/issues/4020))
  * provider/aws: Only set `weight` on an `aws_route53_record` if it has been set in configuration ([#3900](https://github.com/hashicorp/terraform/issues/3900))
  * provider/aws: Ignore association not existing on route table destroy ([#3615](https://github.com/hashicorp/terraform/issues/3615))
  * provider/aws: Fix policy encoding issue with SNS Topics ([#3700](https://github.com/hashicorp/terraform/issues/3700))
  * provider/aws: Correctly export ARN in `aws_iam_saml_provider` ([#3827](https://github.com/hashicorp/terraform/issues/3827))
  * provider/aws: Fix issue deleting users who are attached to a group ([#4005](https://github.com/hashicorp/terraform/issues/4005))
  * provider/aws: Fix crash in Route53 Record if Zone not found ([#3945](https://github.com/hashicorp/terraform/issues/3945))
  * provider/aws: Retry deleting IAM Server Cert on dependency violation ([#3898](https://github.com/hashicorp/terraform/issues/3898))
  * provider/aws: Update Spot Instance request to provide connection information ([#3940](https://github.com/hashicorp/terraform/issues/3940))
  * provider/aws: Fix typo in error checking for IAM Policy Attachments ([#3970](https://github.com/hashicorp/terraform/issues/3970))
  * provider/aws: Fix issue with LB Cookie Stickiness and empty expiration period ([#3908](https://github.com/hashicorp/terraform/issues/3908))
  * provider/aws: Tolerate ElastiCache clusters being deleted outside Terraform ([#3767](https://github.com/hashicorp/terraform/issues/3767))
  * provider/aws: Downcase Route 53 record names in state file to match API output ([#3574](https://github.com/hashicorp/terraform/issues/3574))
  * provider/aws: Fix issue that could occur if no ECS Cluster was found for a given name ([#3829](https://github.com/hashicorp/terraform/issues/3829))
  * provider/aws: Fix issue with SNS topic policy if omitted ([#3777](https://github.com/hashicorp/terraform/issues/3777))
  * provider/aws: Support scratch volumes in `aws_ecs_task_definition` ([#3810](https://github.com/hashicorp/terraform/issues/3810))
  * provider/aws: Treat `aws_ecs_service` w/ Status==INACTIVE as deleted ([#3828](https://github.com/hashicorp/terraform/issues/3828))
  * provider/aws: Expand ~ to homedir in `aws_s3_bucket_object.source` ([#3910](https://github.com/hashicorp/terraform/issues/3910))
  * provider/aws: Fix issue with updating the `aws_ecs_task_definition` where `aws_ecs_service` didn't wait for a new computed ARN ([#3924](https://github.com/hashicorp/terraform/issues/3924))
  * provider/aws: Prevent crashing when deleting `aws_ecs_service` that is already gone ([#3914](https://github.com/hashicorp/terraform/issues/3914))
  * provider/aws: Allow spaces in `aws_db_subnet_group.name` (undocumented in the API) ([#3955](https://github.com/hashicorp/terraform/issues/3955))
  * provider/aws: Make VPC ID required on subnets ([#4021](https://github.com/hashicorp/terraform/issues/4021))
  * provider/azure: Various bug fixes ([#3695](https://github.com/hashicorp/terraform/issues/3695))
  * provider/digitalocean: Fix issue preventing SSH fingerprints from working ([#3633](https://github.com/hashicorp/terraform/issues/3633))
  * provider/digitalocean: Fix the DigitalOcean Droplet 404 potential on refresh of state ([#3768](https://github.com/hashicorp/terraform/issues/3768))
  * provider/openstack: Fix several issues causing unresolvable diffs ([#3440](https://github.com/hashicorp/terraform/issues/3440))
  * provider/openstack: Safely delete security groups ([#3696](https://github.com/hashicorp/terraform/issues/3696))
  * provider/openstack: Ignore order of `security_groups` in instance ([#3651](https://github.com/hashicorp/terraform/issues/3651))
  * provider/vsphere: Fix d.SetConnInfo error in case of a missing IP address ([#3636](https://github.com/hashicorp/terraform/issues/3636))
  * provider/openstack: Fix boot from volume ([#3206](https://github.com/hashicorp/terraform/issues/3206))
  * provider/openstack: Fix crashing when image is no longer accessible ([#2189](https://github.com/hashicorp/terraform/issues/2189))
  * provider/openstack: Better handling of network resource state changes ([#3712](https://github.com/hashicorp/terraform/issues/3712))
  * provider/openstack: Fix crashing when no security group is specified ([#3801](https://github.com/hashicorp/terraform/issues/3801))
  * provider/packet: Fix issue that could cause errors when provisioning many devices at once ([#3847](https://github.com/hashicorp/terraform/issues/3847))
  * provider/packet: Fix connection information for devices, allowing provisioners to run ([#3948](https://github.com/hashicorp/terraform/issues/3948))
  * provider/openstack: Fix issue preventing security group rules from being removed ([#3796](https://github.com/hashicorp/terraform/issues/3796))
  * provider/template: `template_file`: source contents instead of path ([#3909](https://github.com/hashicorp/terraform/issues/3909))

## 0.6.6 (October 23, 2015)

FEATURES:

  * New interpolation functions: `cidrhost`, `cidrnetmask` and `cidrsubnet` ([#3127](https://github.com/hashicorp/terraform/issues/3127))

IMPROVEMENTS:

  * "forces new resource" now highlighted in plan output ([#3136](https://github.com/hashicorp/terraform/issues/3136))

BUG FIXES:

  * helper/schema: Better error message for assigning list/map to string ([#3009](https://github.com/hashicorp/terraform/issues/3009))
  * remote/state/atlas: Additional remote state conflict handling for semantically neutral state changes ([#3603](https://github.com/hashicorp/terraform/issues/3603))

## 0.6.5 (October 21, 2015)

FEATURES:

  * **New resources: `aws_codeploy_app` and `aws_codeploy_deployment_group`** ([#2783](https://github.com/hashicorp/terraform/issues/2783))
  * New remote state backend: `etcd` ([#3487](https://github.com/hashicorp/terraform/issues/3487))
  * New interpolation functions: `upper` and `lower` ([#3558](https://github.com/hashicorp/terraform/issues/3558))

BUG FIXES:

  * core: Fix remote state conflicts caused by ambiguity in ordering of deeply nested modules ([#3573](https://github.com/hashicorp/terraform/issues/3573))
  * core: Fix remote state conflicts caused by state metadata differences ([#3569](https://github.com/hashicorp/terraform/issues/3569))
  * core: Avoid using http.DefaultClient ([#3532](https://github.com/hashicorp/terraform/issues/3532))

INTERNAL IMPROVEMENTS:

  * provider/digitalocean: use official Go client ([#3333](https://github.com/hashicorp/terraform/issues/3333))
  * core: extract module fetching to external library ([#3516](https://github.com/hashicorp/terraform/issues/3516))

## 0.6.4 (October 15, 2015)

FEATURES:

  * **New provider: `rundeck`** ([#2412](https://github.com/hashicorp/terraform/issues/2412))
  * **New provider: `packet`** ([#2260](https://github.com/hashicorp/terraform/issues/2260)), ([#3472](https://github.com/hashicorp/terraform/issues/3472))
  * **New provider: `vsphere`**: Initial support for a VM resource ([#3419](https://github.com/hashicorp/terraform/issues/3419))
  * **New resource: `cloudstack_loadbalancer_rule`** ([#2934](https://github.com/hashicorp/terraform/issues/2934))
  * **New resource: `google_compute_project_metadata`** ([#3065](https://github.com/hashicorp/terraform/issues/3065))
  * **New resources: `aws_ami`, `aws_ami_copy`, `aws_ami_from_instance`** ([#2784](https://github.com/hashicorp/terraform/issues/2784))
  * **New resources: `aws_cloudwatch_log_group`** ([#2415](https://github.com/hashicorp/terraform/issues/2415))
  * **New resource: `google_storage_bucket_object`** ([#3192](https://github.com/hashicorp/terraform/issues/3192))
  * **New resources: `google_compute_vpn_gateway`, `google_compute_vpn_tunnel`** ([#3213](https://github.com/hashicorp/terraform/issues/3213))
  * **New resources: `google_storage_bucket_acl`, `google_storage_object_acl`** ([#3272](https://github.com/hashicorp/terraform/issues/3272))
  * **New resource: `aws_iam_saml_provider`** ([#3156](https://github.com/hashicorp/terraform/issues/3156))
  * **New resources: `aws_efs_file_system` and `aws_efs_mount_target`** ([#2196](https://github.com/hashicorp/terraform/issues/2196))
  * **New resources: `aws_opsworks_*`** ([#2162](https://github.com/hashicorp/terraform/issues/2162))
  * **New resource: `aws_elasticsearch_domain`** ([#3443](https://github.com/hashicorp/terraform/issues/3443))
  * **New resource: `aws_directory_service_directory`** ([#3228](https://github.com/hashicorp/terraform/issues/3228))
  * **New resource: `aws_autoscaling_lifecycle_hook`** ([#3351](https://github.com/hashicorp/terraform/issues/3351))
  * **New resource: `aws_placement_group`** ([#3457](https://github.com/hashicorp/terraform/issues/3457))
  * **New resource: `aws_glacier_vault`** ([#3491](https://github.com/hashicorp/terraform/issues/3491))
  * **New lifecycle flag: `ignore_changes`** ([#2525](https://github.com/hashicorp/terraform/issues/2525))

IMPROVEMENTS:

  * core: Add a function to find the index of an element in a list. ([#2704](https://github.com/hashicorp/terraform/issues/2704))
  * core: Print all outputs when `terraform output` is called with no arguments ([#2920](https://github.com/hashicorp/terraform/issues/2920))
  * core: In plan output summary, count resource replacement as Add/Remove instead of Change ([#3173](https://github.com/hashicorp/terraform/issues/3173))
  * core: Add interpolation functions for base64 encoding and decoding. ([#3325](https://github.com/hashicorp/terraform/issues/3325))
  * core: Expose parallelism as a CLI option instead of a hard-coding the default of 10 ([#3365](https://github.com/hashicorp/terraform/issues/3365))
  * core: Add interpolation function `compact`, to remove empty elements from a list. ([#3239](https://github.com/hashicorp/terraform/issues/3239)), ([#3479](https://github.com/hashicorp/terraform/issues/3479))
  * core: Allow filtering of log output by level, using e.g. ``TF_LOG=INFO`` ([#3380](https://github.com/hashicorp/terraform/issues/3380))
  * provider/aws: Add `instance_initiated_shutdown_behavior` to AWS Instance ([#2887](https://github.com/hashicorp/terraform/issues/2887))
  * provider/aws: Support IAM role names (previously just ARNs) in `aws_ecs_service.iam_role` ([#3061](https://github.com/hashicorp/terraform/issues/3061))
  * provider/aws: Add update method to RDS Subnet groups, can modify subnets without recreating  ([#3053](https://github.com/hashicorp/terraform/issues/3053))
  * provider/aws: Paginate notifications returned for ASG Notifications ([#3043](https://github.com/hashicorp/terraform/issues/3043))
  * provider/aws: Adds additional S3 Bucket Object inputs ([#3265](https://github.com/hashicorp/terraform/issues/3265))
  * provider/aws: add `ses_smtp_password` to `aws_iam_access_key` ([#3165](https://github.com/hashicorp/terraform/issues/3165))
  * provider/aws: read `iam_instance_profile` for `aws_instance` and save to state ([#3167](https://github.com/hashicorp/terraform/issues/3167))
  * provider/aws: allow `instance` to be computed in `aws_eip` ([#3036](https://github.com/hashicorp/terraform/issues/3036))
  * provider/aws: Add `versioning` option to `aws_s3_bucket` ([#2942](https://github.com/hashicorp/terraform/issues/2942))
  * provider/aws: Add `configuration_endpoint` to `aws_elasticache_cluster` ([#3250](https://github.com/hashicorp/terraform/issues/3250))
  * provider/aws: Add validation for `app_cookie_stickiness_policy.name` ([#3277](https://github.com/hashicorp/terraform/issues/3277))
  * provider/aws: Add validation for `db_parameter_group.name` ([#3279](https://github.com/hashicorp/terraform/issues/3279))
  * provider/aws: Set DynamoDB Table ARN after creation ([#3500](https://github.com/hashicorp/terraform/issues/3500))
  * provider/aws: `aws_s3_bucket_object` allows interpolated content to be set with new `content` attribute. ([#3200](https://github.com/hashicorp/terraform/issues/3200))
  * provider/aws: Allow tags for `aws_kinesis_stream` resource. ([#3397](https://github.com/hashicorp/terraform/issues/3397))
  * provider/aws: Configurable capacity waiting duration for ASGs ([#3191](https://github.com/hashicorp/terraform/issues/3191))
  * provider/aws: Allow non-persistent Spot Requests ([#3311](https://github.com/hashicorp/terraform/issues/3311))
  * provider/aws: Support tags for AWS DB subnet group ([#3138](https://github.com/hashicorp/terraform/issues/3138))
  * provider/cloudstack: Add `project` parameter to `cloudstack_vpc`, `cloudstack_network`, `cloudstack_ipaddress` and `cloudstack_disk` ([#3035](https://github.com/hashicorp/terraform/issues/3035))
  * provider/openstack: add functionality to attach FloatingIP to Port ([#1788](https://github.com/hashicorp/terraform/issues/1788))
  * provider/google: Can now do multi-region deployments without using multiple providers ([#3258](https://github.com/hashicorp/terraform/issues/3258))
  * remote/s3: Allow canned ACLs to be set on state objects. ([#3233](https://github.com/hashicorp/terraform/issues/3233))
  * remote/s3: Remote state is stored in S3 with `Content-Type: application/json` ([#3385](https://github.com/hashicorp/terraform/issues/3385))

BUG FIXES:

  * core: Fix problems referencing list attributes in interpolations ([#2157](https://github.com/hashicorp/terraform/issues/2157))
  * core: don't error on computed value during input walk ([#2988](https://github.com/hashicorp/terraform/issues/2988))
  * core: Ignore missing variables during destroy phase ([#3393](https://github.com/hashicorp/terraform/issues/3393))
  * provider/google: Crashes with interface conversion in GCE Instance Template ([#3027](https://github.com/hashicorp/terraform/issues/3027))
  * provider/google: Convert int to int64 when building the GKE cluster.NodeConfig struct ([#2978](https://github.com/hashicorp/terraform/issues/2978))
  * provider/google: google_compute_instance_template.network_interface.network should be a URL ([#3226](https://github.com/hashicorp/terraform/issues/3226))
  * provider/aws: Retry creation of `aws_ecs_service` if IAM policy isn't ready yet ([#3061](https://github.com/hashicorp/terraform/issues/3061))
  * provider/aws: Fix issue with mixed capitalization for RDS Instances  ([#3053](https://github.com/hashicorp/terraform/issues/3053))
  * provider/aws: Fix issue with RDS to allow major version upgrades ([#3053](https://github.com/hashicorp/terraform/issues/3053))
  * provider/aws: Fix shard_count in `aws_kinesis_stream` ([#2986](https://github.com/hashicorp/terraform/issues/2986))
  * provider/aws: Fix issue with `key_name` and using VPCs with spot instance requests ([#2954](https://github.com/hashicorp/terraform/issues/2954))
  * provider/aws: Fix unresolvable diffs coming from `aws_elasticache_cluster` names being downcased
      by AWS ([#3120](https://github.com/hashicorp/terraform/issues/3120))
  * provider/aws: Read instance source_dest_check and save to state ([#3152](https://github.com/hashicorp/terraform/issues/3152))
  * provider/aws: Allow `weight = 0` in Route53 records ([#3196](https://github.com/hashicorp/terraform/issues/3196))
  * provider/aws: Normalize aws_elasticache_cluster id to lowercase, allowing convergence. ([#3235](https://github.com/hashicorp/terraform/issues/3235))
  * provider/aws: Fix ValidateAccountId for IAM Instance Profiles ([#3313](https://github.com/hashicorp/terraform/issues/3313))
  * provider/aws: Update Security Group Rules to Version 2 ([#3019](https://github.com/hashicorp/terraform/issues/3019))
  * provider/aws: Migrate KeyPair to version 1, fixing issue with using `file()` ([#3470](https://github.com/hashicorp/terraform/issues/3470))
  * provider/aws: Fix force_delete on autoscaling groups ([#3485](https://github.com/hashicorp/terraform/issues/3485))
  * provider/aws: Fix crash with VPC Peering connections ([#3490](https://github.com/hashicorp/terraform/issues/3490))
  * provider/aws: fix bug with reading GSIs from dynamodb ([#3300](https://github.com/hashicorp/terraform/issues/3300))
  * provider/docker: Fix issue preventing private images from being referenced ([#2619](https://github.com/hashicorp/terraform/issues/2619))
  * provider/digitalocean: Fix issue causing unnecessary diffs based on droplet slugsize case ([#3284](https://github.com/hashicorp/terraform/issues/3284))
  * provider/openstack: add state 'downloading' to list of expected states in
      `blockstorage_volume_v1` creation ([#2866](https://github.com/hashicorp/terraform/issues/2866))
  * provider/openstack: remove security groups (by name) before adding security
      groups (by id) ([#2008](https://github.com/hashicorp/terraform/issues/2008))

INTERNAL IMPROVEMENTS:

  * core: Makefile target "plugin-dev" for building just one plugin. ([#3229](https://github.com/hashicorp/terraform/issues/3229))
  * helper/schema: Don't allow ``Update`` func if no attributes can actually be updated, per schema. ([#3288](https://github.com/hashicorp/terraform/issues/3288))
  * helper/schema: Default hashing function for sets ([#3018](https://github.com/hashicorp/terraform/issues/3018))
  * helper/multierror: Remove in favor of [github.com/hashicorp/go-multierror](http://github.com/hashicorp/go-multierror). ([#3336](https://github.com/hashicorp/terraform/issues/3336))

## 0.6.3 (August 11, 2015)

BUG FIXES:

  * core: Skip all descendents after error, not just children; helps prevent confusing
      additional errors/crashes after initial failure ([#2963](https://github.com/hashicorp/terraform/issues/2963))
  * core: fix deadlock possibility when both a module and a dependent resource are
      removed in the same run ([#2968](https://github.com/hashicorp/terraform/issues/2968))
  * provider/aws: Fix issue with authenticating when using IAM profiles ([#2959](https://github.com/hashicorp/terraform/issues/2959))

## 0.6.2 (August 6, 2015)

FEATURES:

  * **New resource: `google_compute_instance_group_manager`** ([#2868](https://github.com/hashicorp/terraform/issues/2868))
  * **New resource: `google_compute_autoscaler`** ([#2868](https://github.com/hashicorp/terraform/issues/2868))
  * **New resource: `aws_s3_bucket_object`** ([#2898](https://github.com/hashicorp/terraform/issues/2898))

IMPROVEMENTS:

  * core: Add resource IDs to errors coming from `apply`/`refresh` ([#2815](https://github.com/hashicorp/terraform/issues/2815))
  * provider/aws: Validate credentials before walking the graph ([#2730](https://github.com/hashicorp/terraform/issues/2730))
  * provider/aws: Added website_domain for S3 buckets ([#2210](https://github.com/hashicorp/terraform/issues/2210))
  * provider/aws: ELB names are now optional, and generated by Terraform if omitted ([#2571](https://github.com/hashicorp/terraform/issues/2571))
  * provider/aws: Downcase RDS engine names to prevent continuous diffs ([#2745](https://github.com/hashicorp/terraform/issues/2745))
  * provider/aws: Added `source_dest_check` attribute to the aws_network_interface ([#2741](https://github.com/hashicorp/terraform/issues/2741))
  * provider/aws: Clean up externally removed Launch Configurations ([#2806](https://github.com/hashicorp/terraform/issues/2806))
  * provider/aws: Allow configuration of the DynamoDB Endpoint ([#2825](https://github.com/hashicorp/terraform/issues/2825))
  * provider/aws: Compute private ip addresses of ENIs if they are not specified ([#2743](https://github.com/hashicorp/terraform/issues/2743))
  * provider/aws: Add `arn` attribute for DynamoDB tables ([#2924](https://github.com/hashicorp/terraform/issues/2924))
  * provider/aws: Fail silently when account validation fails while from instance profile ([#3001](https://github.com/hashicorp/terraform/issues/3001))
  * provider/azure: Allow `settings_file` to accept XML string ([#2922](https://github.com/hashicorp/terraform/issues/2922))
  * provider/azure: Provide a simpler error when using a Platform Image without a
      Storage Service ([#2861](https://github.com/hashicorp/terraform/issues/2861))
  * provider/google: `account_file` is now expected to be JSON. Paths are still supported for
      backwards compatibility. ([#2839](https://github.com/hashicorp/terraform/issues/2839))

BUG FIXES:

  * core: Prevent error duplication in `apply` ([#2815](https://github.com/hashicorp/terraform/issues/2815))
  * core: Fix crash when  a provider validation adds a warning ([#2878](https://github.com/hashicorp/terraform/issues/2878))
  * provider/aws: Fix issue with toggling monitoring in AWS Instances ([#2794](https://github.com/hashicorp/terraform/issues/2794))
  * provider/aws: Fix issue with Spot Instance Requests and cancellation ([#2805](https://github.com/hashicorp/terraform/issues/2805))
  * provider/aws: Fix issue with checking for ElastiCache cluster cache node status ([#2842](https://github.com/hashicorp/terraform/issues/2842))
  * provider/aws: Fix issue when unable to find a Root Block Device name of an Instance Backed
      AMI ([#2646](https://github.com/hashicorp/terraform/issues/2646))
  * provider/dnsimple: Domain and type should force new records ([#2777](https://github.com/hashicorp/terraform/issues/2777))
  * provider/aws: Fix issue with IAM Server Certificates and Chains ([#2871](https://github.com/hashicorp/terraform/issues/2871))
  * provider/aws: Fix issue with IAM Server Certificates when using `path` ([#2871](https://github.com/hashicorp/terraform/issues/2871))
  * provider/aws: Fix issue in Security Group Rules when the Security Group is not found ([#2897](https://github.com/hashicorp/terraform/issues/2897))
  * provider/aws: allow external ENI attachments ([#2943](https://github.com/hashicorp/terraform/issues/2943))
  * provider/aws: Fix issue with S3 Buckets, and throwing an error when not found ([#2925](https://github.com/hashicorp/terraform/issues/2925))

## 0.6.1 (July 20, 2015)

FEATURES:

  * **New resource: `google_container_cluster`** ([#2357](https://github.com/hashicorp/terraform/issues/2357))
  * **New resource: `aws_vpc_endpoint`** ([#2695](https://github.com/hashicorp/terraform/issues/2695))

IMPROVEMENTS:

  * connection/ssh: Print SSH bastion host details to output ([#2684](https://github.com/hashicorp/terraform/issues/2684))
  * provider/aws: Create RDS databases from snapshots ([#2062](https://github.com/hashicorp/terraform/issues/2062))
  * provider/aws: Add support for restoring from Redis backup stored in S3 ([#2634](https://github.com/hashicorp/terraform/issues/2634))
  * provider/aws: Add `maintenance_window` to ElastiCache cluster ([#2642](https://github.com/hashicorp/terraform/issues/2642))
  * provider/aws: Availability Zones are optional when specifying VPC Zone Identifiers in
      Auto Scaling Groups updates ([#2724](https://github.com/hashicorp/terraform/issues/2724))
  * provider/google: Add metadata_startup_script to google_compute_instance ([#2375](https://github.com/hashicorp/terraform/issues/2375))

BUG FIXES:

  * core: Don't prompt for variables with defaults ([#2613](https://github.com/hashicorp/terraform/issues/2613))
  * core: Return correct number of planned updates ([#2620](https://github.com/hashicorp/terraform/issues/2620))
  * core: Fix "provider not found" error that can occur while running
      a destroy plan with grandchildren modules ([#2755](https://github.com/hashicorp/terraform/issues/2755))
  * core: Fix UUID showing up in diff for computed splat (`foo.*.bar`)
      variables. ([#2788](https://github.com/hashicorp/terraform/issues/2788))
  * core: Orphan modules that contain no resources (only other modules)
      are properly destroyed up to arbitrary depth ([#2786](https://github.com/hashicorp/terraform/issues/2786))
  * core: Fix "attribute not available" during destroy plans in
      cases where the parameter is passed between modules ([#2775](https://github.com/hashicorp/terraform/issues/2775))
  * core: Record schema version when destroy fails ([#2923](https://github.com/hashicorp/terraform/issues/2923))
  * connection/ssh: fix issue on machines with an SSH Agent available
    preventing `key_file` from being read without explicitly
    setting `agent = false` ([#2615](https://github.com/hashicorp/terraform/issues/2615))
  * provider/aws: Allow uppercase characters in `aws_elb.name` ([#2580](https://github.com/hashicorp/terraform/issues/2580))
  * provider/aws: Allow underscores in `aws_db_subnet_group.name` (undocumented by AWS) ([#2604](https://github.com/hashicorp/terraform/issues/2604))
  * provider/aws: Allow dots in `aws_db_subnet_group.name` (undocumented by AWS) ([#2665](https://github.com/hashicorp/terraform/issues/2665))
  * provider/aws: Fix issue with pending Spot Instance requests ([#2640](https://github.com/hashicorp/terraform/issues/2640))
  * provider/aws: Fix issue in AWS Classic environment with referencing external
      Security Groups ([#2644](https://github.com/hashicorp/terraform/issues/2644))
  * provider/aws: Bump internet gateway detach timeout ([#2669](https://github.com/hashicorp/terraform/issues/2669))
  * provider/aws: Fix issue with detecting differences in DB Parameters ([#2728](https://github.com/hashicorp/terraform/issues/2728))
  * provider/aws: `ecs_cluster` rename (recreation) and deletion is handled correctly ([#2698](https://github.com/hashicorp/terraform/issues/2698))
  * provider/aws: `aws_route_table` ignores routes generated for VPC endpoints ([#2695](https://github.com/hashicorp/terraform/issues/2695))
  * provider/aws: Fix issue with Launch Configurations and enable_monitoring ([#2735](https://github.com/hashicorp/terraform/issues/2735))
  * provider/openstack: allow empty api_key and endpoint_type ([#2626](https://github.com/hashicorp/terraform/issues/2626))
  * provisioner/chef: Fix permission denied error with ohai hints ([#2781](https://github.com/hashicorp/terraform/issues/2781))

## 0.6.0 (June 30, 2015)

BACKWARDS INCOMPATIBILITIES:

 * command/push: If a variable is already set within Atlas, it won't be
     updated unless the `-overwrite` flag is present ([#2373](https://github.com/hashicorp/terraform/issues/2373))
 * connection/ssh: The `agent` field now defaults to `true` if
     the `SSH_AGENT_SOCK` environment variable is present. In other words,
     `ssh-agent` support is now opt-out instead of opt-in functionality. ([#2408](https://github.com/hashicorp/terraform/issues/2408))
 * provider/aws: If you were setting access and secret key to blank ("")
     to force Terraform to load credentials from another source such as the
     EC2 role, this will now error. Remove the blank lines and Terraform
     will load from other sources.
 * `concat()` has been repurposed to combine lists instead of strings (old behavior
     of joining strings is maintained in this version but is deprecated, strings
     should be combined using interpolation syntax, like "${var.foo}{var.bar}")
     ([#1790](https://github.com/hashicorp/terraform/issues/1790))

FEATURES:

  * **New provider: `azure`** ([#2052](https://github.com/hashicorp/terraform/issues/2052), [#2053](https://github.com/hashicorp/terraform/issues/2053), [#2372](https://github.com/hashicorp/terraform/issues/2372), [#2380](https://github.com/hashicorp/terraform/issues/2380), [#2394](https://github.com/hashicorp/terraform/issues/2394), [#2515](https://github.com/hashicorp/terraform/issues/2515), [#2530](https://github.com/hashicorp/terraform/issues/2530), [#2562](https://github.com/hashicorp/terraform/issues/2562))
  * **New resource: `aws_autoscaling_notification`** ([#2197](https://github.com/hashicorp/terraform/issues/2197))
  * **New resource: `aws_autoscaling_policy`** ([#2201](https://github.com/hashicorp/terraform/issues/2201))
  * **New resource: `aws_cloudwatch_metric_alarm`** ([#2201](https://github.com/hashicorp/terraform/issues/2201))
  * **New resource: `aws_dynamodb_table`** ([#2121](https://github.com/hashicorp/terraform/issues/2121))
  * **New resource: `aws_ecs_cluster`** ([#1803](https://github.com/hashicorp/terraform/issues/1803))
  * **New resource: `aws_ecs_service`** ([#1803](https://github.com/hashicorp/terraform/issues/1803))
  * **New resource: `aws_ecs_task_definition`** ([#1803](https://github.com/hashicorp/terraform/issues/1803), [#2402](https://github.com/hashicorp/terraform/issues/2402))
  * **New resource: `aws_elasticache_parameter_group`** ([#2276](https://github.com/hashicorp/terraform/issues/2276))
  * **New resource: `aws_flow_log`** ([#2384](https://github.com/hashicorp/terraform/issues/2384))
  * **New resource: `aws_iam_group_association`** ([#2273](https://github.com/hashicorp/terraform/issues/2273))
  * **New resource: `aws_iam_policy_attachment`** ([#2395](https://github.com/hashicorp/terraform/issues/2395))
  * **New resource: `aws_lambda_function`** ([#2170](https://github.com/hashicorp/terraform/issues/2170))
  * **New resource: `aws_route53_delegation_set`** ([#1999](https://github.com/hashicorp/terraform/issues/1999))
  * **New resource: `aws_route53_health_check`** ([#2226](https://github.com/hashicorp/terraform/issues/2226))
  * **New resource: `aws_spot_instance_request`** ([#2263](https://github.com/hashicorp/terraform/issues/2263))
  * **New resource: `cloudstack_ssh_keypair`** ([#2004](https://github.com/hashicorp/terraform/issues/2004))
  * **New remote state backend: `swift`**: You can now store remote state in
     a OpenStack Swift. ([#2254](https://github.com/hashicorp/terraform/issues/2254))
  * command/output: support display of module outputs ([#2102](https://github.com/hashicorp/terraform/issues/2102))
  * core: `keys()` and `values()` funcs for map variables ([#2198](https://github.com/hashicorp/terraform/issues/2198))
  * connection/ssh: SSH bastion host support and ssh-agent forwarding ([#2425](https://github.com/hashicorp/terraform/issues/2425))

IMPROVEMENTS:

  * core: HTTP remote state now accepts `skip_cert_verification`
      option to ignore TLS cert verification. ([#2214](https://github.com/hashicorp/terraform/issues/2214))
  * core: S3 remote state now accepts the 'encrypt' option for SSE ([#2405](https://github.com/hashicorp/terraform/issues/2405))
  * core: `plan` now reports sum of resources to be changed/created/destroyed ([#2458](https://github.com/hashicorp/terraform/issues/2458))
  * core: Change string list representation so we can distinguish empty, single
      element lists ([#2504](https://github.com/hashicorp/terraform/issues/2504))
  * core: Properly close provider and provisioner plugin connections ([#2406](https://github.com/hashicorp/terraform/issues/2406), [#2527](https://github.com/hashicorp/terraform/issues/2527))
  * provider/aws: AutoScaling groups now support updating Load Balancers without
      recreation ([#2472](https://github.com/hashicorp/terraform/issues/2472))
  * provider/aws: Allow more in-place updates for ElastiCache cluster without recreating
      ([#2469](https://github.com/hashicorp/terraform/issues/2469))
  * provider/aws: ElastiCache Subnet Groups can be updated
      without destroying first ([#2191](https://github.com/hashicorp/terraform/issues/2191))
  * provider/aws: Normalize `certificate_chain` in `aws_iam_server_certificate` to
      prevent unnecessary replacement. ([#2411](https://github.com/hashicorp/terraform/issues/2411))
  * provider/aws: `aws_instance` supports `monitoring' ([#2489](https://github.com/hashicorp/terraform/issues/2489))
  * provider/aws: `aws_launch_configuration` now supports `enable_monitoring` ([#2410](https://github.com/hashicorp/terraform/issues/2410))
  * provider/aws: Show outputs after `terraform refresh` ([#2347](https://github.com/hashicorp/terraform/issues/2347))
  * provider/aws: Add backoff/throttling during DynamoDB creation ([#2462](https://github.com/hashicorp/terraform/issues/2462))
  * provider/aws: Add validation for aws_vpc.cidr_block ([#2514](https://github.com/hashicorp/terraform/issues/2514))
  * provider/aws: Add validation for aws_db_subnet_group.name ([#2513](https://github.com/hashicorp/terraform/issues/2513))
  * provider/aws: Add validation for aws_db_instance.identifier ([#2516](https://github.com/hashicorp/terraform/issues/2516))
  * provider/aws: Add validation for aws_elb.name ([#2517](https://github.com/hashicorp/terraform/issues/2517))
  * provider/aws: Add validation for aws_security_group (name+description) ([#2518](https://github.com/hashicorp/terraform/issues/2518))
  * provider/aws: Add validation for aws_launch_configuration ([#2519](https://github.com/hashicorp/terraform/issues/2519))
  * provider/aws: Add validation for aws_autoscaling_group.name ([#2520](https://github.com/hashicorp/terraform/issues/2520))
  * provider/aws: Add validation for aws_iam_role.name ([#2521](https://github.com/hashicorp/terraform/issues/2521))
  * provider/aws: Add validation for aws_iam_role_policy.name ([#2552](https://github.com/hashicorp/terraform/issues/2552))
  * provider/aws: Add validation for aws_iam_instance_profile.name ([#2553](https://github.com/hashicorp/terraform/issues/2553))
  * provider/aws: aws_auto_scaling_group.default_cooldown no longer requires
      resource replacement ([#2510](https://github.com/hashicorp/terraform/issues/2510))
  * provider/aws: add AH and ESP protocol integers ([#2321](https://github.com/hashicorp/terraform/issues/2321))
  * provider/docker: `docker_container` has the `privileged`
      option. ([#2227](https://github.com/hashicorp/terraform/issues/2227))
  * provider/openstack: allow `OS_AUTH_TOKEN` environment variable
      to set the openstack `api_key` field ([#2234](https://github.com/hashicorp/terraform/issues/2234))
  * provider/openstack: Can now configure endpoint type (public, admin,
      internal) ([#2262](https://github.com/hashicorp/terraform/issues/2262))
  * provider/cloudstack: `cloudstack_instance` now supports projects ([#2115](https://github.com/hashicorp/terraform/issues/2115))
  * provisioner/chef: Added a `os_type` to specifically specify the target OS ([#2483](https://github.com/hashicorp/terraform/issues/2483))
  * provisioner/chef: Added a `ohai_hints` option to upload hint files ([#2487](https://github.com/hashicorp/terraform/issues/2487))

BUG FIXES:

  * core: lifecycle `prevent_destroy` can be any value that can be
      coerced into a bool ([#2268](https://github.com/hashicorp/terraform/issues/2268))
  * core: matching provider types in sibling modules won't override
      each other's config. ([#2464](https://github.com/hashicorp/terraform/issues/2464))
  * core: computed provider configurations now properly validate ([#2457](https://github.com/hashicorp/terraform/issues/2457))
  * core: orphan (commented out) resource dependencies are destroyed in
      the correct order ([#2453](https://github.com/hashicorp/terraform/issues/2453))
  * core: validate object types in plugins are actually objects ([#2450](https://github.com/hashicorp/terraform/issues/2450))
  * core: fix `-no-color` flag in subcommands ([#2414](https://github.com/hashicorp/terraform/issues/2414))
  * core: Fix error of 'attribute not found for variable' when a computed
      resource attribute is used as a parameter to a module ([#2477](https://github.com/hashicorp/terraform/issues/2477))
  * core: moduled orphans will properly inherit provider configs ([#2476](https://github.com/hashicorp/terraform/issues/2476))
  * core: modules with provider aliases work properly if the parent
      doesn't implement those aliases ([#2475](https://github.com/hashicorp/terraform/issues/2475))
  * core: unknown resource attributes passed in as parameters to modules
      now error ([#2478](https://github.com/hashicorp/terraform/issues/2478))
  * core: better error messages for missing variables ([#2479](https://github.com/hashicorp/terraform/issues/2479))
  * core: removed set items now properly appear in diffs and applies ([#2507](https://github.com/hashicorp/terraform/issues/2507))
  * core: '*' will not be added as part of the variable name when you
      attempt multiplication without a space ([#2505](https://github.com/hashicorp/terraform/issues/2505))
  * core: fix target dependency calculation across module boundaries ([#2555](https://github.com/hashicorp/terraform/issues/2555))
  * command/*: fixed bug where variable input was not asked for unset
      vars if terraform.tfvars existed ([#2502](https://github.com/hashicorp/terraform/issues/2502))
  * command/apply: prevent output duplication when reporting errors ([#2267](https://github.com/hashicorp/terraform/issues/2267))
  * command/apply: destroyed orphan resources are properly counted ([#2506](https://github.com/hashicorp/terraform/issues/2506))
  * provider/aws: loading credentials from the environment (vars, EC2 role,
      etc.) is more robust and will not ask for credentials from stdin ([#1841](https://github.com/hashicorp/terraform/issues/1841))
  * provider/aws: fix panic when route has no `cidr_block` ([#2215](https://github.com/hashicorp/terraform/issues/2215))
  * provider/aws: fix issue preventing destruction of IAM Roles ([#2177](https://github.com/hashicorp/terraform/issues/2177))
  * provider/aws: fix issue where Security Group Rules could collide and fail
      to save to the state file correctly ([#2376](https://github.com/hashicorp/terraform/issues/2376))
  * provider/aws: fix issue preventing destruction self referencing Securtity
     Group Rules ([#2305](https://github.com/hashicorp/terraform/issues/2305))
  * provider/aws: fix issue causing perpetual diff on ELB listeners
      when non-lowercase protocol strings were used ([#2246](https://github.com/hashicorp/terraform/issues/2246))
  * provider/aws: corrected frankfurt S3 website region ([#2259](https://github.com/hashicorp/terraform/issues/2259))
  * provider/aws: `aws_elasticache_cluster` port is required ([#2160](https://github.com/hashicorp/terraform/issues/2160))
  * provider/aws: Handle AMIs where RootBlockDevice does not appear in the
      BlockDeviceMapping, preventing root_block_device from working ([#2271](https://github.com/hashicorp/terraform/issues/2271))
  * provider/aws: fix `terraform show` with remote state ([#2371](https://github.com/hashicorp/terraform/issues/2371))
  * provider/aws: detect `instance_type` drift on `aws_instance` ([#2374](https://github.com/hashicorp/terraform/issues/2374))
  * provider/aws: fix crash when `security_group_rule` referenced non-existent
      security group ([#2434](https://github.com/hashicorp/terraform/issues/2434))
  * provider/aws: `aws_launch_configuration` retries if IAM instance
      profile is not ready yet. ([#2452](https://github.com/hashicorp/terraform/issues/2452))
  * provider/aws: `fqdn` is populated during creation for `aws_route53_record` ([#2528](https://github.com/hashicorp/terraform/issues/2528))
  * provider/aws: retry VPC delete on DependencyViolation due to eventual
      consistency ([#2532](https://github.com/hashicorp/terraform/issues/2532))
  * provider/aws: VPC peering connections in "failed" state are deleted ([#2544](https://github.com/hashicorp/terraform/issues/2544))
  * provider/aws: EIP deletion works if it was manually disassociated ([#2543](https://github.com/hashicorp/terraform/issues/2543))
  * provider/aws: `elasticache_subnet_group.subnet_ids` is now a required argument ([#2534](https://github.com/hashicorp/terraform/issues/2534))
  * provider/aws: handle nil response from VPN connection describes ([#2533](https://github.com/hashicorp/terraform/issues/2533))
  * provider/cloudflare: manual record deletion doesn't cause error ([#2545](https://github.com/hashicorp/terraform/issues/2545))
  * provider/digitalocean: handle case where droplet is deleted outside of
      terraform ([#2497](https://github.com/hashicorp/terraform/issues/2497))
  * provider/dme: No longer an error if record deleted manually ([#2546](https://github.com/hashicorp/terraform/issues/2546))
  * provider/docker: Fix issues when using containers with links ([#2327](https://github.com/hashicorp/terraform/issues/2327))
  * provider/openstack: fix panic case if API returns nil network ([#2448](https://github.com/hashicorp/terraform/issues/2448))
  * provider/template: fix issue causing "unknown variable" rendering errors
      when an existing set of template variables is changed ([#2386](https://github.com/hashicorp/terraform/issues/2386))
  * provisioner/chef: improve the decoding logic to prevent parameter not found errors ([#2206](https://github.com/hashicorp/terraform/issues/2206))

## 0.5.3 (June 1, 2015)

IMPROVEMENTS:

  * **New resource: `aws_kinesis_stream`** ([#2110](https://github.com/hashicorp/terraform/issues/2110))
  * **New resource: `aws_iam_server_certificate`** ([#2086](https://github.com/hashicorp/terraform/issues/2086))
  * **New resource: `aws_sqs_queue`** ([#1939](https://github.com/hashicorp/terraform/issues/1939))
  * **New resource: `aws_sns_topic`** ([#1974](https://github.com/hashicorp/terraform/issues/1974))
  * **New resource: `aws_sns_topic_subscription`** ([#1974](https://github.com/hashicorp/terraform/issues/1974))
  * **New resource: `aws_volume_attachment`** ([#2050](https://github.com/hashicorp/terraform/issues/2050))
  * **New resource: `google_storage_bucket`** ([#2060](https://github.com/hashicorp/terraform/issues/2060))
  * provider/aws: support ec2 termination protection ([#1988](https://github.com/hashicorp/terraform/issues/1988))
  * provider/aws: support for RDS Read Replicas ([#1946](https://github.com/hashicorp/terraform/issues/1946))
  * provider/aws: `aws_s3_bucket` add support for `policy` ([#1992](https://github.com/hashicorp/terraform/issues/1992))
  * provider/aws: `aws_ebs_volume` add support for `tags` ([#2135](https://github.com/hashicorp/terraform/issues/2135))
  * provider/aws: `aws_elasticache_cluster` Confirm node status before reporting
      available
  * provider/aws: `aws_network_acl` Add support for ICMP Protocol ([#2148](https://github.com/hashicorp/terraform/issues/2148))
  * provider/aws: New `force_destroy` parameter for S3 buckets, to destroy
      Buckets that contain objects ([#2007](https://github.com/hashicorp/terraform/issues/2007))
  * provider/aws: switching `health_check_type` on ASGs no longer requires
      resource refresh ([#2147](https://github.com/hashicorp/terraform/issues/2147))
  * provider/aws: ignore empty `vpc_security_group_ids` on `aws_instance` ([#2311](https://github.com/hashicorp/terraform/issues/2311))

BUG FIXES:

  * provider/aws: Correctly handle AWS keypairs which no longer exist ([#2032](https://github.com/hashicorp/terraform/issues/2032))
  * provider/aws: Fix issue with restoring an Instance from snapshot ID ([#2120](https://github.com/hashicorp/terraform/issues/2120))
  * provider/template: store relative path in the state ([#2038](https://github.com/hashicorp/terraform/issues/2038))
  * provisioner/chef: fix interpolation in the Chef provisioner ([#2168](https://github.com/hashicorp/terraform/issues/2168))
  * provisioner/remote-exec: Don't prepend shebang on scripts that already
      have one ([#2041](https://github.com/hashicorp/terraform/issues/2041))

## 0.5.2 (May 15, 2015)

FEATURES:

  * **Chef provisioning**: You can now provision new hosts (both Linux and
     Windows) with [Chef](https://chef.io) using a native provisioner ([#1868](https://github.com/hashicorp/terraform/issues/1868))

IMPROVEMENTS:

  * **New config function: `formatlist`** - Format lists in a similar way to `format`.
    Useful for creating URLs from a list of IPs. ([#1829](https://github.com/hashicorp/terraform/issues/1829))
  * **New resource: `aws_route53_zone_association`**
  * provider/aws: `aws_autoscaling_group` can wait for capacity in ELB
      via `min_elb_capacity` ([#1970](https://github.com/hashicorp/terraform/issues/1970))
  * provider/aws: `aws_db_instances` supports `license_model` ([#1966](https://github.com/hashicorp/terraform/issues/1966))
  * provider/aws: `aws_elasticache_cluster` add support for Tags ([#1965](https://github.com/hashicorp/terraform/issues/1965))
  * provider/aws: `aws_network_acl` Network ACLs can be applied to multiple subnets ([#1931](https://github.com/hashicorp/terraform/issues/1931))
  * provider/aws: `aws_s3_bucket` exports `hosted_zone_id` and `region` ([#1865](https://github.com/hashicorp/terraform/issues/1865))
  * provider/aws: `aws_s3_bucket` add support for website `redirect_all_requests_to` ([#1909](https://github.com/hashicorp/terraform/issues/1909))
  * provider/aws: `aws_route53_record` exports `fqdn` ([#1847](https://github.com/hashicorp/terraform/issues/1847))
  * provider/aws: `aws_route53_zone` can create private hosted zones ([#1526](https://github.com/hashicorp/terraform/issues/1526))
  * provider/google: `google_compute_instance` `scratch` attribute added ([#1920](https://github.com/hashicorp/terraform/issues/1920))

BUG FIXES:

  * core: fix "resource not found" for interpolation issues with modules
  * core: fix unflattenable error for orphans ([#1922](https://github.com/hashicorp/terraform/issues/1922))
  * core: fix deadlock with create-before-destroy + modules ([#1949](https://github.com/hashicorp/terraform/issues/1949))
  * core: fix "no roots found" error with create-before-destroy ([#1953](https://github.com/hashicorp/terraform/issues/1953))
  * core: variables set with environment variables won't validate as
      not set without a default ([#1930](https://github.com/hashicorp/terraform/issues/1930))
  * core: resources with a blank ID in the state are now assumed to not exist ([#1905](https://github.com/hashicorp/terraform/issues/1905))
  * command/push: local vars override remote ones ([#1881](https://github.com/hashicorp/terraform/issues/1881))
  * provider/aws: Mark `aws_security_group` description as `ForceNew` ([#1871](https://github.com/hashicorp/terraform/issues/1871))
  * provider/aws: `aws_db_instance` ARN value is correct ([#1910](https://github.com/hashicorp/terraform/issues/1910))
  * provider/aws: `aws_db_instance` only submit modify request if there
      is a change. ([#1906](https://github.com/hashicorp/terraform/issues/1906))
  * provider/aws: `aws_elasticache_cluster` export missing information on cluster nodes ([#1965](https://github.com/hashicorp/terraform/issues/1965))
  * provider/aws: bad AMI on a launch configuration won't block refresh ([#1901](https://github.com/hashicorp/terraform/issues/1901))
  * provider/aws: `aws_security_group` + `aws_subnet` - destroy timeout increased
    to prevent DependencyViolation errors. ([#1886](https://github.com/hashicorp/terraform/issues/1886))
  * provider/google: `google_compute_instance` Local SSDs no-longer cause crash
      ([#1088](https://github.com/hashicorp/terraform/issues/1088))
  * provider/google: `google_http_health_check` Defaults now driven from Terraform,
      avoids errors on update ([#1894](https://github.com/hashicorp/terraform/issues/1894))
  * provider/google: `google_compute_template` Update Instance Template network
      definition to match changes to Instance ([#980](https://github.com/hashicorp/terraform/issues/980))
  * provider/template: Fix infinite diff ([#1898](https://github.com/hashicorp/terraform/issues/1898))

## 0.5.1 (never released)

This version was never released since we accidentally skipped it!

## 0.5.0 (May 7, 2015)

BACKWARDS INCOMPATIBILITIES:

  * provider/aws: Terraform now remove the default egress rule created by AWS in
    a new security group.

FEATURES:

  * **Multi-provider (a.k.a multi-region)**: Multiple instances of a single
     provider can be configured so resources can apply to different settings.
     As an example, this allows Terraform to manage multiple regions with AWS.
  * **Environmental variables to set variables**: Environment variables can be
     used to set variables. The environment variables must be in the format
     `TF_VAR_name` and this will be checked last for a value.
  * **New remote state backend: `s3`**: You can now store remote state in
     an S3 bucket. ([#1723](https://github.com/hashicorp/terraform/issues/1723))
  * **Automatic AWS retries**: This release includes a lot of improvement
     around automatic retries of transient errors in AWS. The number of
     retry attempts is also configurable.
  * **Templates**: A new `template_file` resource allows long strings needing
     variable interpolation to be moved into files. ([#1778](https://github.com/hashicorp/terraform/issues/1778))
  * **Provision with WinRM**: Provisioners can now run remote commands on
     Windows hosts. ([#1483](https://github.com/hashicorp/terraform/issues/1483))

IMPROVEMENTS:

  * **New config function: `length`** - Get the length of a string or a list.
      Useful in conjunction with `split`. ([#1495](https://github.com/hashicorp/terraform/issues/1495))
  * **New resource: `aws_app_cookie_stickiness_policy`**
  * **New resource: `aws_customer_gateway`**
  * **New resource: `aws_ebs_volume`**
  * **New resource: `aws_elasticache_cluster`**
  * **New resource: `aws_elasticache_security_group`**
  * **New resource: `aws_elasticache_subnet_group`**
  * **New resource: `aws_iam_access_key`**
  * **New resource: `aws_iam_group_policy`**
  * **New resource: `aws_iam_group`**
  * **New resource: `aws_iam_instance_profile`**
  * **New resource: `aws_iam_policy`**
  * **New resource: `aws_iam_role_policy`**
  * **New resource: `aws_iam_role`**
  * **New resource: `aws_iam_user_policy`**
  * **New resource: `aws_iam_user`**
  * **New resource: `aws_lb_cookie_stickiness_policy`**
  * **New resource: `aws_proxy_protocol_policy`**
  * **New resource: `aws_security_group_rule`**
  * **New resource: `aws_vpc_dhcp_options_association`**
  * **New resource: `aws_vpc_dhcp_options`**
  * **New resource: `aws_vpn_connection_route`**
  * **New resource: `google_dns_managed_zone`**
  * **New resource: `google_dns_record_set`**
  * **Migrate to upstream AWS SDK:** Migrate the AWS provider to
      [awslabs/aws-sdk-go](https://github.com/awslabs/aws-sdk-go),
      the official `awslabs` library. Previously we had forked the library for
      stability while `awslabs` refactored. Now that work has completed, and we've
      migrated back to the upstream version.
  * core: Improve error message on diff mismatch ([#1501](https://github.com/hashicorp/terraform/issues/1501))
  * provisioner/file: expand `~` in source path ([#1569](https://github.com/hashicorp/terraform/issues/1569))
  * provider/aws: Better retry logic, now retries up to 11 times by default
      with exponentional backoff. This number is configurable. ([#1787](https://github.com/hashicorp/terraform/issues/1787))
  * provider/aws: Improved credential detection ([#1470](https://github.com/hashicorp/terraform/issues/1470))
  * provider/aws: Can specify a `token` via the config file ([#1601](https://github.com/hashicorp/terraform/issues/1601))
  * provider/aws: Added new `vpc_security_group_ids` attribute for AWS
      Instances. If using a VPC, you can now modify the security groups for that
      Instance without destroying it ([#1539](https://github.com/hashicorp/terraform/issues/1539))
  * provider/aws: White or blacklist account IDs that can be used to
      protect against accidents. ([#1595](https://github.com/hashicorp/terraform/issues/1595))
  * provider/aws: Add a subset of IAM resources ([#939](https://github.com/hashicorp/terraform/issues/939))
  * provider/aws: `aws_autoscaling_group` retries deletes through "in progress"
      errors ([#1840](https://github.com/hashicorp/terraform/issues/1840))
  * provider/aws: `aws_autoscaling_group` waits for healthy capacity during
      ASG creation ([#1839](https://github.com/hashicorp/terraform/issues/1839))
  * provider/aws: `aws_instance` supports placement groups ([#1358](https://github.com/hashicorp/terraform/issues/1358))
  * provider/aws: `aws_eip` supports network interface attachment ([#1681](https://github.com/hashicorp/terraform/issues/1681))
  * provider/aws: `aws_elb` supports in-place changing of listeners ([#1619](https://github.com/hashicorp/terraform/issues/1619))
  * provider/aws: `aws_elb` supports connection draining settings ([#1502](https://github.com/hashicorp/terraform/issues/1502))
  * provider/aws: `aws_elb` increase default idle timeout to 60s ([#1646](https://github.com/hashicorp/terraform/issues/1646))
  * provider/aws: `aws_key_pair` name can be omitted and generated ([#1751](https://github.com/hashicorp/terraform/issues/1751))
  * provider/aws: `aws_network_acl` improved validation for network ACL ports
      and protocols ([#1798](https://github.com/hashicorp/terraform/issues/1798)) ([#1808](https://github.com/hashicorp/terraform/issues/1808))
  * provider/aws: `aws_route_table` can target network interfaces ([#968](https://github.com/hashicorp/terraform/issues/968))
  * provider/aws: `aws_route_table` can specify propagating VGWs ([#1516](https://github.com/hashicorp/terraform/issues/1516))
  * provider/aws: `aws_route53_record` supports weighted sets ([#1578](https://github.com/hashicorp/terraform/issues/1578))
  * provider/aws: `aws_route53_zone` exports nameservers ([#1525](https://github.com/hashicorp/terraform/issues/1525))
  * provider/aws: `aws_s3_bucket` website support ([#1738](https://github.com/hashicorp/terraform/issues/1738))
  * provider/aws: `aws_security_group` name becomes optional and can be
      automatically set to a unique identifier; this helps with
      `create_before_destroy` scenarios ([#1632](https://github.com/hashicorp/terraform/issues/1632))
  * provider/aws: `aws_security_group` description becomes optional with a
      static default value ([#1632](https://github.com/hashicorp/terraform/issues/1632))
  * provider/aws: automatically set the private IP as the SSH address
      if not specified and no public IP is available ([#1623](https://github.com/hashicorp/terraform/issues/1623))
  * provider/aws: `aws_elb` exports `source_security_group` field ([#1708](https://github.com/hashicorp/terraform/issues/1708))
  * provider/aws: `aws_route53_record` supports alias targeting ([#1775](https://github.com/hashicorp/terraform/issues/1775))
  * provider/aws: Remove default AWS egress rule for newly created Security Groups ([#1765](https://github.com/hashicorp/terraform/issues/1765))
  * provider/consul: add `scheme` configuration argument ([#1838](https://github.com/hashicorp/terraform/issues/1838))
  * provider/docker: `docker_container` can specify links ([#1564](https://github.com/hashicorp/terraform/issues/1564))
  * provider/google: `resource_compute_disk` supports snapshots ([#1426](https://github.com/hashicorp/terraform/issues/1426))
  * provider/google: `resource_compute_instance` supports specifying the
      device name ([#1426](https://github.com/hashicorp/terraform/issues/1426))
  * provider/openstack: Floating IP support for LBaaS ([#1550](https://github.com/hashicorp/terraform/issues/1550))
  * provider/openstack: Add AZ to `openstack_blockstorage_volume_v1` ([#1726](https://github.com/hashicorp/terraform/issues/1726))

BUG FIXES:

  * core: Fix graph cycle issues surrounding modules ([#1582](https://github.com/hashicorp/terraform/issues/1582)) ([#1637](https://github.com/hashicorp/terraform/issues/1637))
  * core: math on arbitrary variables works if first operand isn't a
      numeric primitive. ([#1381](https://github.com/hashicorp/terraform/issues/1381))
  * core: avoid unnecessary cycles by pruning tainted destroys from
      graph if there are no tainted resources ([#1475](https://github.com/hashicorp/terraform/issues/1475))
  * core: fix issue where destroy nodes weren't pruned in specific
      edge cases around matching prefixes, which could cause cycles ([#1527](https://github.com/hashicorp/terraform/issues/1527))
  * core: fix issue causing diff mismatch errors in certain scenarios during
      resource replacement ([#1515](https://github.com/hashicorp/terraform/issues/1515))
  * core: dependencies on resources with a different index work when
      count > 1 ([#1540](https://github.com/hashicorp/terraform/issues/1540))
  * core: don't panic if variable default type is invalid ([#1344](https://github.com/hashicorp/terraform/issues/1344))
  * core: fix perpetual diff issue for computed maps that are empty ([#1607](https://github.com/hashicorp/terraform/issues/1607))
  * core: validation added to check for `self` variables in modules ([#1609](https://github.com/hashicorp/terraform/issues/1609))
  * core: fix edge case where validation didn't pick up unknown fields
      if the value was computed ([#1507](https://github.com/hashicorp/terraform/issues/1507))
  * core: Fix issue where values in sets on resources couldn't contain
      hyphens. ([#1641](https://github.com/hashicorp/terraform/issues/1641))
  * core: Outputs removed from the config are removed from the state ([#1714](https://github.com/hashicorp/terraform/issues/1714))
  * core: Validate against the worst-case graph during plan phase to catch cycles
      that would previously only show up during apply ([#1655](https://github.com/hashicorp/terraform/issues/1655))
  * core: Referencing invalid module output in module validates ([#1448](https://github.com/hashicorp/terraform/issues/1448))
  * command: remote states with uppercase types work ([#1356](https://github.com/hashicorp/terraform/issues/1356))
  * provider/aws: Support `AWS_SECURITY_TOKEN` env var again ([#1785](https://github.com/hashicorp/terraform/issues/1785))
  * provider/aws: Don't save "instance" for EIP if association fails ([#1776](https://github.com/hashicorp/terraform/issues/1776))
  * provider/aws: launch configuration ID set after create success ([#1518](https://github.com/hashicorp/terraform/issues/1518))
  * provider/aws: Fixed an issue with creating ELBs without any tags ([#1580](https://github.com/hashicorp/terraform/issues/1580))
  * provider/aws: Fix issue in Security Groups with empty IPRanges ([#1612](https://github.com/hashicorp/terraform/issues/1612))
  * provider/aws: manually deleted S3 buckets are refreshed properly ([#1574](https://github.com/hashicorp/terraform/issues/1574))
  * provider/aws: only check for EIP allocation ID in VPC ([#1555](https://github.com/hashicorp/terraform/issues/1555))
  * provider/aws: raw protocol numbers work in `aws_network_acl` ([#1435](https://github.com/hashicorp/terraform/issues/1435))
  * provider/aws: Block devices can be encrypted ([#1718](https://github.com/hashicorp/terraform/issues/1718))
  * provider/aws: ASG health check grace period can be updated in-place ([#1682](https://github.com/hashicorp/terraform/issues/1682))
  * provider/aws: ELB security groups can be updated in-place ([#1662](https://github.com/hashicorp/terraform/issues/1662))
  * provider/aws: `aws_main_route_table_association` can be deleted
      manually ([#1806](https://github.com/hashicorp/terraform/issues/1806))
  * provider/docker: image can reference more complex image addresses,
      such as with private repos with ports ([#1818](https://github.com/hashicorp/terraform/issues/1818))
  * provider/openstack: region config is not required ([#1441](https://github.com/hashicorp/terraform/issues/1441))
  * provider/openstack: `enable_dhcp` for networking subnet should be bool ([#1741](https://github.com/hashicorp/terraform/issues/1741))
  * provisioner/remote-exec: add random number to uploaded script path so
      that parallel provisions work ([#1588](https://github.com/hashicorp/terraform/issues/1588))
  * provisioner/remote-exec: chmod the script to 0755 properly ([#1796](https://github.com/hashicorp/terraform/issues/1796))

## 0.4.2 (April 10, 2015)

BUG FIXES:

  * core: refresh won't remove outputs from state file ([#1369](https://github.com/hashicorp/terraform/issues/1369))
  * core: clarify "unknown variable" error ([#1480](https://github.com/hashicorp/terraform/issues/1480))
  * core: properly merge parent provider configs when asking for input
  * provider/aws: fix panic possibility if RDS DB name is empty ([#1460](https://github.com/hashicorp/terraform/issues/1460))
  * provider/aws: fix issue detecting credentials for some resources ([#1470](https://github.com/hashicorp/terraform/issues/1470))
  * provider/google: fix issue causing unresolvable diffs when using legacy
      `network` field on `google_compute_instance` ([#1458](https://github.com/hashicorp/terraform/issues/1458))

## 0.4.1 (April 9, 2015)

IMPROVEMENTS:

  * provider/aws: Route 53 records can now update `ttl` and `records` attributes
      without destroying/creating the record ([#1396](https://github.com/hashicorp/terraform/issues/1396))
  * provider/aws: Support changing additional attributes of RDS databases
      without forcing a new resource  ([#1382](https://github.com/hashicorp/terraform/issues/1382))

BUG FIXES:

  * core: module paths in ".terraform" are consistent across different
      systems so copying your ".terraform" folder works. ([#1418](https://github.com/hashicorp/terraform/issues/1418))
  * core: don't validate providers too early when nested in a module ([#1380](https://github.com/hashicorp/terraform/issues/1380))
  * core: fix race condition in `count.index` interpolation ([#1454](https://github.com/hashicorp/terraform/issues/1454))
  * core: properly initialize provisioners, fixing resource targeting
      during destroy ([#1544](https://github.com/hashicorp/terraform/issues/1544))
  * command/push: don't ask for input if terraform.tfvars is present
  * command/remote-config: remove spurrious error "nil" when initializing
      remote state on a new configuration. ([#1392](https://github.com/hashicorp/terraform/issues/1392))
  * provider/aws: Fix issue with Route 53 and pre-existing Hosted Zones ([#1415](https://github.com/hashicorp/terraform/issues/1415))
  * provider/aws: Fix refresh issue in Route 53 hosted zone ([#1384](https://github.com/hashicorp/terraform/issues/1384))
  * provider/aws: Fix issue when changing map-public-ip in Subnets #1234
  * provider/aws: Fix issue finding db subnets ([#1377](https://github.com/hashicorp/terraform/issues/1377))
  * provider/aws: Fix issues with `*_block_device` attributes on instances and
      launch configs creating unresolvable diffs when certain optional
      parameters were omitted from the config ([#1445](https://github.com/hashicorp/terraform/issues/1445))
  * provider/aws: Fix issue with `aws_launch_configuration` causing an
      unnecessary diff for pre-0.4 environments ([#1371](https://github.com/hashicorp/terraform/issues/1371))
  * provider/aws: Fix several related issues with `aws_launch_configuration`
      causing unresolvable diffs ([#1444](https://github.com/hashicorp/terraform/issues/1444))
  * provider/aws: Fix issue preventing launch configurations from being valid
      in EC2 Classic ([#1412](https://github.com/hashicorp/terraform/issues/1412))
  * provider/aws: Fix issue in updating Route 53 records on refresh/read. ([#1430](https://github.com/hashicorp/terraform/issues/1430))
  * provider/docker: Don't ask for `cert_path` input on every run ([#1432](https://github.com/hashicorp/terraform/issues/1432))
  * provider/google: Fix issue causing unresolvable diff on instances with
      `network_interface` ([#1427](https://github.com/hashicorp/terraform/issues/1427))

## 0.4.0 (April 2, 2015)

BACKWARDS INCOMPATIBILITIES:

  * Commands `terraform push` and `terraform pull` are now nested under
    the `remote` command: `terraform remote push` and `terraform remote pull`.
    The old `remote` functionality is now at `terraform remote config`. This
    consolidates all remote state management under one command.
  * Period-prefixed configuration files are now ignored. This might break
    existing Terraform configurations if you had period-prefixed files.
  * The `block_device` attribute of `aws_instance` has been removed in favor
    of three more specific attributes to specify block device mappings:
    `root_block_device`, `ebs_block_device`, and `ephemeral_block_device`.
    Configurations using the old attribute will generate a validation error
    indicating that they must be updated to use the new fields ([#1045](https://github.com/hashicorp/terraform/issues/1045)).

FEATURES:

  * **New provider: `dme` (DNSMadeEasy)** ([#855](https://github.com/hashicorp/terraform/issues/855))
  * **New provider: `docker` (Docker)** - Manage container lifecycle
      using the standard Docker API. ([#855](https://github.com/hashicorp/terraform/issues/855))
  * **New provider: `openstack` (OpenStack)** - Interact with the many resources
      provided by OpenStack. ([#924](https://github.com/hashicorp/terraform/issues/924))
  * **New feature: `terraform_remote_state` resource** - Reference remote
      states from other Terraform runs to use Terraform outputs as inputs
      into another Terraform run.
  * **New command: `taint`** - Manually mark a resource as tainted, causing
      a destroy and recreate on the next plan/apply.
  * **New resource: `aws_vpn_gateway`** ([#1137](https://github.com/hashicorp/terraform/issues/1137))
  * **New resource: `aws_elastic_network_interfaces`** ([#1149](https://github.com/hashicorp/terraform/issues/1149))
  * **Self-variables** can be used to reference the current resource's
      attributes within a provisioner. Ex. `${self.private_ip_address}` ([#1033](https://github.com/hashicorp/terraform/issues/1033))
  * **Continuous state** saving during `terraform apply`. The state file is
      continuously updated as apply is running, meaning that the state is
      less likely to become corrupt in a catastrophic case: terraform panic
      or system killing Terraform.
  * **Math operations** in interpolations. You can now do things like
      `${count.index + 1}`. ([#1068](https://github.com/hashicorp/terraform/issues/1068))
  * **New AWS SDK:** Move to `aws-sdk-go` (hashicorp/aws-sdk-go),
      a fork of the official `awslabs` repo. We forked for stability while
      `awslabs` refactored the library, and will move back to the officially
      supported version in the next release.

IMPROVEMENTS:

  * **New config function: `format`** - Format a string using `sprintf`
      format. ([#1096](https://github.com/hashicorp/terraform/issues/1096))
  * **New config function: `replace`** - Search and replace string values.
      Search can be a regular expression. See documentation for more
      info. ([#1029](https://github.com/hashicorp/terraform/issues/1029))
  * **New config function: `split`** - Split a value based on a delimiter.
      This is useful for faking lists as parameters to modules.
  * **New resource: `digitalocean_ssh_key`** ([#1074](https://github.com/hashicorp/terraform/issues/1074))
  * config: Expand `~` with homedir in `file()` paths ([#1338](https://github.com/hashicorp/terraform/issues/1338))
  * core: The serial of the state is only updated if there is an actual
      change. This will lower the amount of state changing on things
      like refresh.
  * core: Autoload `terraform.tfvars.json` as well as `terraform.tfvars` ([#1030](https://github.com/hashicorp/terraform/issues/1030))
  * core: `.tf` files that start with a period are now ignored. ([#1227](https://github.com/hashicorp/terraform/issues/1227))
  * command/remote-config: After enabling remote state, a `pull` is
      automatically done initially.
  * providers/google: Add `size` option to disk blocks for instances. ([#1284](https://github.com/hashicorp/terraform/issues/1284))
  * providers/aws: Improve support for tagging resources.
  * providers/aws: Add a short syntax for Route 53 Record names, e.g.
      `www`<|MERGE_RESOLUTION|>--- conflicted
+++ resolved
@@ -4,13 +4,9 @@
 
 * provider/aws: Users of aws_cloudfront_distributions with custom_origins have been broken due to changes in the AWS API requiring   `OriginReadTimeout` being set for updates. This has been fixed and will show as a change in terraform plan / apply. [GH-13367]
 * provider/aws: Users of China and Gov clouds, cannot use the new tagging of volumes created as part of aws_instances [GH-14055]
-<<<<<<< HEAD
 * provider/aws: More consistent (un)quoting of long TXT/SPF `aws_route53_record`s.
    Previously we were trimming first 2 quotes and now we're (correctly) trimming first and last one.
    Depending on the use of quotes in your TXT/SPF records this may result in extra diff in plan/apply [GH-14170]
-=======
-* provider/aws: Add custom endpoint options for CloudFormation, CloudWatch, KMS, RDS, SNS, SQS
->>>>>>> 21f48480
 
 FEATURES:
 
@@ -144,7 +140,7 @@
  * provider/heroku: Set App buildpacks from config ([#13910](https://github.com/hashicorp/terraform/issues/13910))
  * provider/heroku: Create Heroku app in a private space ([#13862](https://github.com/hashicorp/terraform/issues/13862))
  * provider/vault: `vault_generic_secret` resource can now optionally detect drift if it has appropriate access ([#11776](https://github.com/hashicorp/terraform/issues/11776))
- 
+
 BUG FIXES:
 
  * core: Prevent resource.Retry from adding untracked resources after the timeout: ([#13778](https://github.com/hashicorp/terraform/issues/13778))
@@ -174,7 +170,7 @@
  * provider/azurerm: Locking route table on subnet create/delete ([#13791](https://github.com/hashicorp/terraform/issues/13791))
  * provider/azurerm: VM's - fixes a bug where ssh_keys could contain a null entry ([#13755](https://github.com/hashicorp/terraform/issues/13755))
  * provider/azurerm: VM's - ignoring the case on the `create_option` field during Diff's ([#13933](https://github.com/hashicorp/terraform/issues/13933))
- * provider/azurerm: fixing a bug refreshing the `azurerm_redis_cache` [[#13899](https://github.com/hashicorp/terraform/issues/13899)] 
+ * provider/azurerm: fixing a bug refreshing the `azurerm_redis_cache` [[#13899](https://github.com/hashicorp/terraform/issues/13899)]
  * provider/fastly: Fix issue with using 0 for `default_ttl` ([#13648](https://github.com/hashicorp/terraform/issues/13648))
  * provider/google: Fix panic in GKE provisioning with addons ([#13954](https://github.com/hashicorp/terraform/issues/13954))
  * provider/fastly: Add ability to associate a healthcheck to a backend ([#13539](https://github.com/hashicorp/terraform/issues/13539))
@@ -192,7 +188,7 @@
 ## 0.9.3 (April 12, 2017)
 
 BACKWARDS INCOMPATIBILITIES / NOTES:
- * provider/aws: Fix a critical bug in `aws_emr_cluster` in order to preserve the ordering 
+ * provider/aws: Fix a critical bug in `aws_emr_cluster` in order to preserve the ordering
    of any arguments in `bootstrap_action`. Terraform will now enforce the ordering  
    from the configuration. As a result, `aws_emr_cluster` resources may need to be
    recreated, as there is no API to update them in-place ([#13580](https://github.com/hashicorp/terraform/issues/13580))
@@ -212,7 +208,7 @@
  * **New Data Source:** `aws_iam_role` ([#13213](https://github.com/hashicorp/terraform/issues/13213))
 
 IMPROVEMENTS:
- 
+
  * core: add `-lock-timeout` option, which will block and retry locks for the given duration ([#13262](https://github.com/hashicorp/terraform/issues/13262))
  * core: new `chomp` interpolation function which returns the given string with any trailing newline characters removed ([#13419](https://github.com/hashicorp/terraform/issues/13419))
  * backend/remote-state: Add support for assume role extensions to s3 backend ([#13236](https://github.com/hashicorp/terraform/issues/13236))
@@ -253,8 +249,8 @@
  * provider/statuscake: Add support for StatusCake TriggerRate field ([#13340](https://github.com/hashicorp/terraform/issues/13340))
  * provider/triton: Move to joyent/triton-go ([#13225](https://github.com/hashicorp/terraform/issues/13225))
  * provisioner/chef: Make sure we add new Chef-Vault clients as clients ([#13525](https://github.com/hashicorp/terraform/issues/13525))
- 
-BUG FIXES: 
+
+BUG FIXES:
 
  * core: Escaped interpolation-like sequences (like `$${foo}`) now permitted in variable defaults ([#13137](https://github.com/hashicorp/terraform/issues/13137))
  * core: Fix strange issues with computed values in provider configuration that were worked around with `-input=false` ([#11264](https://github.com/hashicorp/terraform/issues/11264)], [[#13264](https://github.com/hashicorp/terraform/issues/13264))
@@ -354,8 +350,8 @@
  * provider/pagerduty: Validate credentials ([#12854](https://github.com/hashicorp/terraform/issues/12854))
  * provider/openstack: Adding all_metadata attribute ([#13061](https://github.com/hashicorp/terraform/issues/13061))
  * provider/profitbricks: Handling missing resources ([#13053](https://github.com/hashicorp/terraform/issues/13053))
- 
-BUG FIXES: 
+
+BUG FIXES:
 
  * core: Remove legacy remote state configuration on state migration. This fixes errors when saving plans. ([#12888](https://github.com/hashicorp/terraform/issues/12888))
  * provider/arukas: Default timeout for launching container increased to 15mins (was 10mins) ([#12849](https://github.com/hashicorp/terraform/issues/12849))
@@ -421,7 +417,7 @@
  * provider/aws: Stop setting weight property on route53_record read ([#12756](https://github.com/hashicorp/terraform/issues/12756))
  * provider/google: Fix the Google provider asking for account_file input on every run ([#12729](https://github.com/hashicorp/terraform/issues/12729))
  * provider/profitbricks: Prevent panic on profitbricks volume ([#12819](https://github.com/hashicorp/terraform/issues/12819))
- 
+
 
 ## 0.9.0 (March 15, 2017)
 
@@ -569,7 +565,7 @@
  * provider/google: Correct the incorrect instance group manager URL returned from GKE ([#4336](https://github.com/hashicorp/terraform/issues/4336))
  * provider/google: Fix a plan/apply cycle in IAM policies ([#12387](https://github.com/hashicorp/terraform/issues/12387))
  * provider/google: Fix a plan/apply cycle in forwarding rules when only a single port is specified ([#12662](https://github.com/hashicorp/terraform/issues/12662))
- 
+
 ## 0.9.0-beta2 (March 2, 2017)
 
 BACKWARDS INCOMPATIBILITIES / NOTES:
